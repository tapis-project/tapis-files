# Change Log for Tapis Files Service

All notable changes to this project will be documented in this file.

Please find documentation here:
https://tapis.readthedocs.io/en/latest/technical/files.html

You may also reference live-docs based on the openapi specification here:
https://tapis-project.github.io/live-docs

---------------------------------------------------------------------------
<<<<<<< HEAD
## 1.2.3 - 2022-??-??

Incremental improvements and preview of new feature.

### New features:
- Support sharing of a path with one or more users. Includes support for sharing with all users in a tenant.

### Bug fixes:
- ????
=======
## 1.2.3 - 2022-07-??

Incremental improvements and new preview features.

### New features:
- Support sharedAppCtx for ?????

### Bug fixes:
- None.
>>>>>>> 30188402

---------------------------------------------------------------------------
## 1.2.2 - 2022-07-06

Incremental improvements, new preview features and bug fix.

### New features:
- Add support for impersonationId query parameter to getTransferTaskDetails.
- Improve handling of paths in S3 support. Keys updated to never start with "/".

### Bug fixes:
- Fix issue with S3 support by updating to the latest AWS java libraries.

---------------------------------------------------------------------------
## 1.2.1 - 2022-06-21

Incremental improvements and bug fix.

### New features:
- None.

### Bug fixes:
- Fix issue with getSKClient() that breaks associate site support.

---------------------------------------------------------------------------
## 1.2.0 - 2022-05-23

Incremental improvements and preview of new feature.

### New features:
- Support impersonationId for service to service requests.

### Bug fixes:
- None

---------------------------------------------------------------------------
## 1.1.4 - 2022-05-07

Incremental improvements and preview of new feature.

### New features:
- Replace skipTapisAuthorization with impersonationId for requests from Jobs and Apps services.

### Bug fixes:
- None

---------------------------------------------------------------------------
## 1.1.3 - 2022-04-08

Preview of new feature.

### New features:
- Support skipTapisAuthorization for requests from Jobs and Apps services.

### Bug fixes:
- None

---------------------------------------------------------------------------
## 1.1.2 - 2022-03-10

Fix issues with Jackson mapper and with worker startup..

### New features:
- None

### Updates:
- None

### Bug fixes:
- Transfer worker failing to start.
- Api throwing exceptions due to empty bean during json serialization.

---------------------------------------------------------------------------
## 1.1.1 - 2022-03-09

Updates for JDK 17.

### New features:
- None

### Updates:
- Updates for JDK 17.

### Bug fixes:
- None

---------------------------------------------------------------------------
## 1.0.3 - 2022-01-08

Code cleanup and refactoring, fix issue with SSH client cache.

### New features:
- None

### Updates:
- Code cleanup and refactoring.

### Bug fixes:
- Fix concurrence problem with SSH client cache. Github issue #39

---------------------------------------------------------------------------
## 1.0.2 - 2021-12-06

Incremental improvements, support optional flag for file transfers.

### New features:
- Support optional flag for file transfers.

### Updates:
- Add debug logging of cache key loads.
- Update S3 client to mostly operate on single objects.
- Additional tests.

### Bug fixes:
- None.

---------------------------------------------------------------------------
## 1.0.1 - 2021-12-01

Incremental improvements.

### New features:
- Support copy/move of a file to a directory without having to specify full path for destination.

---------------------------------------------------------------------------
## 1.0.0 - 2021-07-16

Initial release supporting basic file operations in the Tapis ecosystem.
Users can perform file listing, uploading, operations such as move/copy/delete
and also transfer files between systems. All Tapis files APIs accept JSON as inputs.

Currently the files service includes support for S3 and SSH type file systems. Other
storage systems like IRODS will be included in future releases.

### Breaking Changes:
- Initial release.

### New features:
 - Initial release.

### Bug fixes:
- None.<|MERGE_RESOLUTION|>--- conflicted
+++ resolved
@@ -9,27 +9,16 @@
 https://tapis-project.github.io/live-docs
 
 ---------------------------------------------------------------------------
-<<<<<<< HEAD
 ## 1.2.3 - 2022-??-??
 
 Incremental improvements and preview of new feature.
 
 ### New features:
 - Support sharing of a path with one or more users. Includes support for sharing with all users in a tenant.
-
-### Bug fixes:
-- ????
-=======
-## 1.2.3 - 2022-07-??
-
-Incremental improvements and new preview features.
-
-### New features:
-- Support sharedAppCtx for ?????
+- Support sharedAppCtx for mkdir operation and transfer requests (srcSharedAppCtx, destSharedAppCtx).
 
 ### Bug fixes:
 - None.
->>>>>>> 30188402
 
 ---------------------------------------------------------------------------
 ## 1.2.2 - 2022-07-06
