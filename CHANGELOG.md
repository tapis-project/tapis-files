--- conflicted
+++ resolved
@@ -9,7 +9,6 @@
 https://tapis-project.github.io/live-docs
 
 ---------------------------------------------------------------------------
-<<<<<<< HEAD
 ## 1.3.? - 2023-??-??
 
 Incremental improvements and new features.
@@ -19,7 +18,8 @@
 
 ### Bug fixes:
 - None
-=======
+
+---------------------------------------------------------------------------
 ## 1.3.4 - 2023-04-13
 
 Incremental improvements and bug fixes.
@@ -29,7 +29,6 @@
 
 ### Bug fixes:
 - Fixed a thread leak, and case where we were not cleaning up temporary control queues for file transfers
->>>>>>> 8262db19
 
 ---------------------------------------------------------------------------
 ## 1.3.3 - 2023-04-02
