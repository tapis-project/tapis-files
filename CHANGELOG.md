--- conflicted
+++ resolved
@@ -9,21 +9,20 @@
 https://tapis-project.github.io/live-docs
 
 ---------------------------------------------------------------------------
-<<<<<<< HEAD
-## 1.3.? - 2023-??-??
+## 1.3.6 - 2023-??-??
 
 Incremental improvements and new features.
 
 ### New features:
-- Support file operations and transfers for GLOBUS type systems
-
-### Bug fixes:
-- None
-=======
+- Support file operations and transfers for systems of type GLOBUS.
+
+### Bug fixes:
+- None
+
+---------------------------------------------------------------------------
 ## 1.3.5 - 2023-04-18
 
 Shorten system cache timeout from 5 minutes to 10 seconds.
->>>>>>> e4d09b24
 
 ---------------------------------------------------------------------------
 ## 1.3.4 - 2023-04-13
