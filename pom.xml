<?xml version="1.0" encoding="UTF-8"?>
<project xmlns="http://maven.apache.org/POM/4.0.0"
         xmlns:xsi="http://www.w3.org/2001/XMLSchema-instance"
         xsi:schemaLocation="http://maven.apache.org/POM/4.0.0 http://maven.apache.org/xsd/maven-4.0.0.xsd">
    <modelVersion>4.0.0</modelVersion>

    <!-- Main BOM file defines organization, licenses, developers, repositories,
         shared properties, dependency management, plugin management  -->
    <parent>
      <groupId>edu.utexas.tacc.tapis</groupId>
      <artifactId>tapis-bom</artifactId>
      <version>[2.0,3.0)</version>
      <!-- Set empty relative path to avoid maven warning and-->
      <!--   ensure parent is found in local repository if that-->
      <!--   is the only place it exists.-->
      <relativePath/>
    </parent>

    <artifactId>tapis-files</artifactId>
    <version>1.2.8</version>
    <packaging>pom</packaging>

    <name>TACC Tapis Files Parent POM</name>
    <description>Parent POM file for TAPIS Files service</description>

    <scm>
        <connection>scm:git:https://github.com/tapis-project/tapis-apps.git</connection>
        <url>https://github.com/tapis-project/tapis-apps</url>
    </scm>

    <properties>
      <!-- Most properties set in parent tapis-bom   -->
      <!-- Properties can be overridden here         -->
      <!-- Individual projects may want to override. -->
<<<<<<< HEAD
        <java.version>17</java.version>
        <tapis-client-java.version>[2.0.0, 3.0.0]</tapis-client-java.version>
        <tapis-shared.version>[2.0.0, 3.0]</tapis-shared.version>
        <maven-dependency-plugin.version>3.1.0</maven-dependency-plugin.version>
=======
<!--        <tapis-client-java.version>[2.0.0, 3.0.0]</tapis-client-java.version>-->
<!--        <tapis-shared.version>[2.0.0, 3.0]</tapis-shared.version>-->
<!--        <maven-dependency-plugin.version>3.1.0</maven-dependency-plugin.version>-->
>>>>>>> 2465ac00
        <jetbrains.annotations.version>20.1.0</jetbrains.annotations.version>
        <apache-commons-exec.version>1.3</apache-commons-exec.version>
        <globus.version>2.1.0</globus.version>
        <irods-jargon.version>4.3.2.2-RELEASE</irods-jargon.version>
      <!-- Skip integration tests by default -->
      <!-- Use mvn verify -DskipITs=false to run integration tests -->
        <skipITs>true</skipITs>
        <flyway.skip>true</flyway.skip>
    </properties>

    <profiles>
        <profile>
            <id>test</id>
            <properties>
                <flyway.user>test</flyway.user>
                <flyway.password>test</flyway.password>
                <flyway.url>jdbc:postgresql://localhost/test</flyway.url>
                <flyway.skip>false</flyway.skip>
                <skipITs>false</skipITs>
<!--                <flyway.baselineOnMigrate>true</flyway.baselineOnMigrate>-->
            </properties>
        </profile>
        <profile>
            <id>tacc</id>
            <activation>
              <property>
                <name>!skipTaccProfile</name>
              </property>
            </activation>
            <repositories>
                <repository>
                    <id>tapis-local-releases</id>
                    <name>Local repo for releases</name>
                    <url>http://c002.rodeo.tacc.utexas.edu:30044/repository/maven-releases</url>
                </repository>
            </repositories>
        </profile>
    </profiles>
    <repositories>
      <repository>
        <id>dice.repository</id>
        <name>dice.repository</name>
        <url>https://raw.github.com/DICE-UNC/DICE-Maven/master/releases</url>
        <releases>
          <enabled>true</enabled>
        </releases>
        <snapshots>
          <enabled>false</enabled>
          <updatePolicy>always</updatePolicy>
          <checksumPolicy>warn</checksumPolicy>
        </snapshots>
      </repository>
    </repositories>

    <build>
    <resources>
      <!-- Write the project version number to the specified file. -->
      <!-- Setting the targetPath puts the file into the jar at the -->
      <!-- specified root-relative directory. The the modified -->
      <!-- tapis.version file is always copied to the target/classes -->
      <!-- directory. Do the same for other data that we want to -->
      <!-- capture. A jar and war file will contain these files -->
      <!-- as long as the templated files are in the configured -->
      <!-- directory in the child project. -->
      <resource>
        <directory>src/main/resources</directory>
        <targetPath>.</targetPath>
        <filtering>true</filtering>
        <includes>
          <include>**/tapis.version</include>
          <include>**/tapis.fullversion</include>
          <include>**/git.info</include>
          <include>**/build.time</include>
        </includes>
      </resource>

      <!-- For some reason, we have to tell maven, surefire or testng -->
      <!-- that all main/resources need to be copied to some target -->
      <!-- directory. We also have to tell them to NOT undo filtering -->
      <!-- for the files that we explicitly filter above. Good stuff. -->
      <resource>
        <directory>src/main/resources</directory>
        <filtering>false</filtering>
        <includes>
          <include>**/*</include>
        </includes>
        <excludes>
          <exclude>**/tapis.version</exclude>
          <exclude>**/tapis.fullversion</exclude>
          <exclude>**/git.info</exclude>
          <exclude>**/build.time</exclude>
        </excludes>
      </resource>
    </resources>

        <plugins>
            <!--  gitflow-maven-plugin supports various git workflow steps, such as gitflow:release-start-->
            <!--    gitflow:release-finish, gitflow:feature-start, gitflow:feature-finish-->
            <!-- For configuration see parent pom tapis-bom.xml -->
            <plugin>
                <groupId>com.amashchenko.maven.plugin</groupId>
                <artifactId>gitflow-maven-plugin</artifactId>
            </plugin>
            <plugin>
                <groupId>org.flywaydb</groupId>
                <artifactId>flyway-maven-plugin</artifactId>
                <configuration>
                    <user>test</user>
                    <password>test</password>
                    <url>jdbc:postgresql://localhost/test</url>
                </configuration>
            </plugin>

            <!-- Capture the git commit hash and branch identifiers. -->
            <!-- See parent pom for configuration details.           -->
            <plugin>
                <groupId>org.codehaus.mojo</groupId>
                <artifactId>buildnumber-maven-plugin</artifactId>
            </plugin>

            <plugin>
                <groupId>org.apache.maven.plugins</groupId>
                <artifactId>maven-surefire-plugin</artifactId>
            </plugin>
            <plugin>
                <artifactId>maven-dependency-plugin</artifactId>
                <version>${maven-dependency-plugin.version}</version>
                <executions>
                    <execution>
                        <phase>prepare-package</phase>
                        <goals>
                            <goal>copy-dependencies</goal>
                        </goals>
                        <configuration>
                            <includeScope>runtime</includeScope>
                            <outputDirectory>target/dependencies</outputDirectory>
                        </configuration>
                    </execution>
                </executions>
            </plugin>
            <plugin>
                <groupId>org.apache.maven.plugins</groupId>
                <artifactId>maven-failsafe-plugin</artifactId>
                <version>${maven-failsafe-plugin.version}</version>
                <configuration>
                    <reuseForks>false</reuseForks>
                    <forkCount>1</forkCount>
                    <groups>integration</groups>
                    <skip>${skipITs}</skip>
                    <systemPropertyVariables>
                        <tapis.envonly.skip.jwt.verify>true</tapis.envonly.skip.jwt.verify>
                    </systemPropertyVariables>
                    <!-- These 2 ENV vars set the right flags to disable JWT validation and use the correct settings -->
                    <environmentVariables>
                        <APP_ENV>test</APP_ENV>
                        <TAPIS_ENVONLY_SKIP_JWT_VERIFY>true</TAPIS_ENVONLY_SKIP_JWT_VERIFY>
                    </environmentVariables>
                </configuration>
            </plugin>
        </plugins>
        <finalName>tapis-files</finalName>
    </build>

    <dependencies>
        <dependency>
            <groupId>org.jetbrains</groupId>
            <artifactId>annotations</artifactId>
            <version>${jetbrains.annotations.version}</version>
        </dependency>
        <dependency>
            <groupId>org.mockito</groupId>
            <artifactId>mockito-core</artifactId>
            <version>4.3.1</version>
            <scope>test</scope>
        </dependency>
        <dependency>
            <!-- NOTE: Using mockito-inline rather than mockito-core allows us to mock static methods -->
            <groupId>org.mockito</groupId>
            <artifactId>mockito-inline</artifactId>
<!--            <version>3.6.28</version>-->
<!--            <version>4.3.1</version>-->
            <version>4.3.1</version>
            <scope>test</scope>
        </dependency>
        <dependency>
            <groupId>org.flywaydb</groupId>
            <artifactId>flyway-core</artifactId>
        </dependency>
        <dependency>
            <groupId>org.postgresql</groupId>
            <artifactId>postgresql</artifactId>
        </dependency>
        <dependency>
            <!-- There are only test dependencies on testng -->
            <groupId>org.testng</groupId>
            <artifactId>testng</artifactId>
            <scope>test</scope>
        </dependency>
        <dependency>
            <groupId>io.projectreactor</groupId>
            <artifactId>reactor-test</artifactId>
            <scope>test</scope>
        </dependency>
        <dependency>
            <!-- Logback supplies the proper version of sl4j -->
            <groupId>org.slf4j</groupId>
            <artifactId>slf4j-api</artifactId>
        </dependency>
        <dependency>
            <groupId>ch.qos.logback</groupId>
            <artifactId>logback-classic</artifactId>
        </dependency>
        <dependency>
            <groupId>com.fasterxml.jackson.datatype</groupId>
            <artifactId>jackson-datatype-jsr310</artifactId>
        </dependency>
        <dependency>
            <groupId>edu.utexas.tacc.tapis</groupId>
            <artifactId>systems-client</artifactId>
            <version>${tapis-client-java.version}</version>
        </dependency>
        <dependency>
            <groupId>edu.utexas.tacc.tapis</groupId>
            <artifactId>tokens-client</artifactId>
            <version>${tapis-client-java.version}</version>
        </dependency>
        <dependency>
            <groupId>edu.utexas.tacc.tapis</groupId>
            <artifactId>tenants-client</artifactId>
            <version>${tapis-client-java.version}</version>
        </dependency>
        <dependency>
            <groupId>edu.utexas.tacc.tapis</groupId>
            <artifactId>security-client</artifactId>
            <version>${tapis-client-java.version}</version>
        </dependency>
        <!--        JSR 380 Validation deps-->
        <dependency>
            <groupId>javax.validation</groupId>
            <artifactId>validation-api</artifactId>
        </dependency>
        <dependency>
            <groupId>org.hibernate.validator</groupId>
            <artifactId>hibernate-validator</artifactId>
        </dependency>
        <dependency>
            <groupId>com.squareup.okhttp3</groupId>
            <artifactId>okhttp</artifactId>
        </dependency>
    </dependencies>

    <modules>
        <module>api</module>
        <module>lib</module>
        <module>migrations</module>
    </modules>

</project><|MERGE_RESOLUTION|>--- conflicted
+++ resolved
@@ -32,16 +32,9 @@
       <!-- Most properties set in parent tapis-bom   -->
       <!-- Properties can be overridden here         -->
       <!-- Individual projects may want to override. -->
-<<<<<<< HEAD
-        <java.version>17</java.version>
-        <tapis-client-java.version>[2.0.0, 3.0.0]</tapis-client-java.version>
-        <tapis-shared.version>[2.0.0, 3.0]</tapis-shared.version>
-        <maven-dependency-plugin.version>3.1.0</maven-dependency-plugin.version>
-=======
 <!--        <tapis-client-java.version>[2.0.0, 3.0.0]</tapis-client-java.version>-->
 <!--        <tapis-shared.version>[2.0.0, 3.0]</tapis-shared.version>-->
 <!--        <maven-dependency-plugin.version>3.1.0</maven-dependency-plugin.version>-->
->>>>>>> 2465ac00
         <jetbrains.annotations.version>20.1.0</jetbrains.annotations.version>
         <apache-commons-exec.version>1.3</apache-commons-exec.version>
         <globus.version>2.1.0</globus.version>
@@ -218,7 +211,6 @@
             <scope>test</scope>
         </dependency>
         <dependency>
-            <!-- NOTE: Using mockito-inline rather than mockito-core allows us to mock static methods -->
             <groupId>org.mockito</groupId>
             <artifactId>mockito-inline</artifactId>
 <!--            <version>3.6.28</version>-->
