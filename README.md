--- conflicted
+++ resolved
@@ -23,17 +23,10 @@
 Run the following commands in the postgres shell.
 
 ``` 
-<<<<<<< HEAD
-CREATE EXTENSION IF NOT EXISTS "uuid-ossp";
-create database test;
-create user test with encrypted password 'test';
-alter user test WITH SUPERUSER;   
-=======
 # create database test;
 # create user test with encrypted password 'test';
 # alter user test WITH SUPERUSER;   
 # CREATE EXTENSION IF NOT EXISTS "uuid-ossp";
->>>>>>> d5238f85
 ```
 
 ### Run a build
