--- conflicted
+++ resolved
@@ -1,11 +1,6 @@
 package edu.utexas.tacc.tapis.files.lib.services;
 
 import edu.utexas.tacc.tapis.files.lib.Utils;
-<<<<<<< HEAD
-=======
-import edu.utexas.tacc.tapis.files.lib.caches.FilePermsCache;
-import edu.utexas.tacc.tapis.shared.security.ServiceClients;
->>>>>>> 2cac66ed
 import edu.utexas.tacc.tapis.files.lib.clients.IRemoteDataClient;
 import edu.utexas.tacc.tapis.files.lib.clients.RemoteDataClientFactory;
 import edu.utexas.tacc.tapis.files.lib.models.FileInfo;
@@ -128,6 +123,7 @@
         ServiceLocatorUtilities.bind(locator, new AbstractBinder() {
             @Override
             protected void configure() {
+                bind(new SSHConnectionCache(1, TimeUnit.MINUTES)).to(SSHConnectionCache.class);
                 bindAsContract(RemoteDataClientFactory.class).in(Singleton.class);
                 bind(permsService).to(FilePermsService.class).ranked(1);
             }
