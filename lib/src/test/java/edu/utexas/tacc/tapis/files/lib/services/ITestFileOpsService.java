package edu.utexas.tacc.tapis.files.lib.services;

import edu.utexas.tacc.tapis.files.lib.Utils;
<<<<<<< HEAD
import edu.utexas.tacc.tapis.files.lib.cache.SSHConnectionCache;
import edu.utexas.tacc.tapis.files.lib.clients.IRemoteDataClientFactory;
import edu.utexas.tacc.tapis.files.lib.clients.RemoteDataClientFactory;
import edu.utexas.tacc.tapis.files.lib.clients.SSHDataClient;
import edu.utexas.tacc.tapis.files.lib.exceptions.ServiceException;
=======
>>>>>>> 63e2d8f8
import edu.utexas.tacc.tapis.files.lib.models.FileInfo;
import edu.utexas.tacc.tapis.systems.client.SystemsClient;
import edu.utexas.tacc.tapis.systems.client.gen.model.Credential;
import edu.utexas.tacc.tapis.systems.client.gen.model.TSystem;
<<<<<<< HEAD
import org.glassfish.hk2.api.ServiceLocator;
import org.glassfish.hk2.utilities.ServiceLocatorUtilities;
import org.glassfish.hk2.utilities.binding.AbstractBinder;
=======
import org.apache.commons.io.IOUtils;
>>>>>>> 63e2d8f8
import org.mockito.Mockito;
import org.testng.Assert;
import org.testng.annotations.AfterTest;
import org.testng.annotations.BeforeTest;
import org.testng.annotations.DataProvider;
import org.testng.annotations.Test;

import javax.ws.rs.NotFoundException;
import java.io.IOException;
import java.io.InputStream;
import java.nio.charset.StandardCharsets;
import java.util.ArrayList;
import java.util.List;

import static org.mockito.ArgumentMatchers.any;
import static org.mockito.Mockito.when;

/*
 These tests are designed to run against the ssh-machine image in the service's docker-compose file.
 The user is set to be testuser
*/
@Test(groups = {"integration"})
public class ITestFileOpsService {
    FileOpsService fileOpsService;
    TSystem testSystemSSH;
    TSystem testSystemS3;
    TSystem testSystemPKI;
    // mocking out the services
    private final SystemsClient systemsClient = Mockito.mock(SystemsClient.class);

<<<<<<< HEAD
    private ITestFileOpsService() {
        ServiceLocator locator = ServiceLocatorUtilities.createAndPopulateServiceLocator();
//        ServiceLocatorUtilities.addClasses(locator, SSHDataClient.class);
        ServiceLocatorUtilities.bind(locator, new AbstractBinder() {
            @Override
            protected void configure() {
                bind(new SSHConnectionCache(10)).to(SSHConnectionCache.class);
                bind(RemoteDataClientFactory.class).to(IRemoteDataClientFactory.class);
            }
        });
        locator.inject(this);
        fileOpsService = locator.getService(FileOpsService.class);
=======

    private ITestFileOpsService() throws IOException {
        String privateKey = IOUtils.toString(
                this.getClass().getResourceAsStream("/test-machine"),
                StandardCharsets.UTF_8
        );
        String publicKey = IOUtils.toString(
                this.getClass().getResourceAsStream("/test-machine.pub"),
                StandardCharsets.UTF_8
        );
        //SSH system with username/password
>>>>>>> 63e2d8f8
        Credential creds = new Credential();
        creds.setAccessKey("testuser");
        creds.setPassword("password");
        testSystemSSH = new TSystem();
        testSystemSSH.setAccessCredential(creds);
        testSystemSSH.setHost("localhost");
        testSystemSSH.setPort(2222);
        testSystemSSH.setRootDir("/data/home/testuser/");
        testSystemSSH.setName("testSystem");
        testSystemSSH.setEffectiveUserId("testuser");
        testSystemSSH.setDefaultAccessMethod(TSystem.DefaultAccessMethodEnum.PASSWORD);
        List<TSystem.TransferMethodsEnum> transferMechs = new ArrayList<>();
        transferMechs.add(TSystem.TransferMethodsEnum.SFTP);
        testSystemSSH.setTransferMethods(transferMechs);

        // PKI Keys system
        creds = new Credential();
        creds.setPublicKey(publicKey);
        creds.setPrivateKey(privateKey);
        testSystemPKI = new TSystem();
        testSystemPKI.setAccessCredential(creds);
        testSystemPKI.setHost("localhost");
        testSystemPKI.setPort(2222);
        testSystemPKI.setRootDir("/data/home/testuser/");
        testSystemPKI.setName("testSystem");
        testSystemPKI.setEffectiveUserId("testuser");
        testSystemPKI.setDefaultAccessMethod(TSystem.DefaultAccessMethodEnum.PKI_KEYS);
        transferMechs = new ArrayList<>();
        transferMechs.add(TSystem.TransferMethodsEnum.SFTP);
        testSystemPKI.setTransferMethods(transferMechs);

        //S3 system
        creds = new Credential();
        creds.setAccessKey("user");
        creds.setAccessSecret("password");
        testSystemS3 = new TSystem();
        testSystemS3.setHost("http://localhost");
        testSystemS3.setPort(9000);
        testSystemS3.setBucketName("test");
        testSystemS3.setName("testSystem");
        testSystemS3.setAccessCredential(creds);
        testSystemS3.setRootDir("/");
        transferMechs = new ArrayList<>();
        transferMechs.add(TSystem.TransferMethodsEnum.S3);
        testSystemS3.setTransferMethods(transferMechs);
    }

    @DataProvider(name="testSystems")
    public Object[] testSystemsDataProvider () {
        return new TSystem[]{
                testSystemSSH,
                testSystemPKI,
                testSystemS3
        };
    }

    @BeforeTest()
    public void setUp() {

    }

    @AfterTest()
    public void tearDown() throws Exception {
        when(systemsClient.getSystemByName(any(String.class))).thenReturn(testSystemSSH);
        fileOpsService.delete("/");
        when(systemsClient.getSystemByName(any(String.class))).thenReturn(testSystemS3);
        fileOpsService = new FileOpsService(testSystemS3);
        fileOpsService.delete("/");
    }

    @Test(dataProvider = "testSystems")
    public void testInsertAndDelete(TSystem testSystem) throws Exception {
        when(systemsClient.getSystemByName(any(String.class))).thenReturn(testSystem);
        fileOpsService = new FileOpsService(testSystem);
        InputStream in = Utils.makeFakeFile(10*1024);
        fileOpsService.insert("test.txt", in);
        List<FileInfo> listing = fileOpsService.ls("/test.txt");
        Assert.assertEquals(listing.size(), 1);
        fileOpsService.delete("/test.txt");
        Assert.assertThrows(NotFoundException.class, ()-> {
            FileOpsService fos = new FileOpsService(testSystem);
            fos.ls("/test.txt");
        });
    }

    @Test(dataProvider = "testSystems")
    public void testInsertAndDeleteNested(TSystem testSystem) throws Exception {
        when(systemsClient.getSystemByName(any(String.class))).thenReturn(testSystem);
        FileOpsService fileOpsService;
        fileOpsService = new FileOpsService(testSystem);
        InputStream in = Utils.makeFakeFile(10*1024);
        fileOpsService.insert("a/b/c/test.txt", in);
        List<FileInfo> listing = fileOpsService.ls("/a/b/c/test.txt");
        Assert.assertEquals(listing.size(), 1);
        fileOpsService.delete("/a/b/");
        Assert.assertThrows(NotFoundException.class, ()-> {
            FileOpsService fos = new FileOpsService(testSystem);
            fos.ls("/a/b/c/test.txt");
        });
    }



    @Test(dataProvider = "testSystems")
    public void testInsertAndGet(TSystem testSystem) throws Exception {
        when(systemsClient.getSystemByName(any(String.class))).thenReturn(testSystem);
        FileOpsService fileOpsService = new FileOpsService(testSystem);
        InputStream in = Utils.makeFakeFile(10*1024);
        fileOpsService.insert("test.txt", in);
        InputStream out = fileOpsService.getStream("test.txt");
        Assert.assertEquals(out.readAllBytes().length,10* 1024);
        out.close();
    }


    @Test(dataProvider = "testSystems")
    public void testListing(TSystem testSystem) throws Exception {
        when(systemsClient.getSystemByName(any(String.class))).thenReturn(testSystem);
        FileOpsService fileOpsService = new FileOpsService(testSystem);
        InputStream in = Utils.makeFakeFile(10*1024);
        fileOpsService.insert("test.txt", in);
        List<FileInfo> listing = fileOpsService.ls("/test.txt");
        Assert.assertTrue(listing.size() == 1);
        Assert.assertTrue(listing.get(0).getName().equals("test.txt"));

    }

    @Test(dataProvider = "testSystems")
    public void testInsertLargeFile(TSystem testSystem) throws Exception {
        when(systemsClient.getSystemByName(any(String.class))).thenReturn(testSystem);
        FileOpsService fileOpsService = new FileOpsService(testSystem);
        InputStream in = Utils.makeFakeFile(100 * 1000 * 1024);
        fileOpsService.insert("test.txt", in);
        List<FileInfo> listing = fileOpsService.ls("/test.txt");
        Assert.assertTrue(listing.size() == 1);
        Assert.assertTrue(listing.get(0).getName().equals("test.txt"));
        Assert.assertEquals(listing.get(0).getSize(), 100 * 1000 * 1024L);
    }

    @Test(dataProvider = "testSystems")
    public void testGetBytesByRange(TSystem testSystem) throws Exception {
        when(systemsClient.getSystemByName(any(String.class))).thenReturn(testSystem);
        FileOpsService fileOpsService = new FileOpsService(testSystem);
        InputStream in = Utils.makeFakeFile( 1000 * 1024);
        fileOpsService.insert("test.txt", in);
        InputStream result = fileOpsService.getBytes("test.txt", 0, 1000);
        Assert.assertEquals(result.readAllBytes().length, 1000);
    }

}<|MERGE_RESOLUTION|>--- conflicted
+++ resolved
@@ -1,25 +1,18 @@
 package edu.utexas.tacc.tapis.files.lib.services;
 
 import edu.utexas.tacc.tapis.files.lib.Utils;
-<<<<<<< HEAD
 import edu.utexas.tacc.tapis.files.lib.cache.SSHConnectionCache;
 import edu.utexas.tacc.tapis.files.lib.clients.IRemoteDataClientFactory;
 import edu.utexas.tacc.tapis.files.lib.clients.RemoteDataClientFactory;
-import edu.utexas.tacc.tapis.files.lib.clients.SSHDataClient;
-import edu.utexas.tacc.tapis.files.lib.exceptions.ServiceException;
-=======
->>>>>>> 63e2d8f8
+
 import edu.utexas.tacc.tapis.files.lib.models.FileInfo;
 import edu.utexas.tacc.tapis.systems.client.SystemsClient;
 import edu.utexas.tacc.tapis.systems.client.gen.model.Credential;
 import edu.utexas.tacc.tapis.systems.client.gen.model.TSystem;
-<<<<<<< HEAD
 import org.glassfish.hk2.api.ServiceLocator;
 import org.glassfish.hk2.utilities.ServiceLocatorUtilities;
 import org.glassfish.hk2.utilities.binding.AbstractBinder;
-=======
 import org.apache.commons.io.IOUtils;
->>>>>>> 63e2d8f8
 import org.mockito.Mockito;
 import org.testng.Assert;
 import org.testng.annotations.AfterTest;
@@ -50,22 +43,18 @@
     // mocking out the services
     private final SystemsClient systemsClient = Mockito.mock(SystemsClient.class);
 
-<<<<<<< HEAD
-    private ITestFileOpsService() {
+    private ITestFileOpsService() throws IOException {
         ServiceLocator locator = ServiceLocatorUtilities.createAndPopulateServiceLocator();
 //        ServiceLocatorUtilities.addClasses(locator, SSHDataClient.class);
         ServiceLocatorUtilities.bind(locator, new AbstractBinder() {
             @Override
             protected void configure() {
-                bind(new SSHConnectionCache(10)).to(SSHConnectionCache.class);
+                bind(new SSHConnectionCache()).to(SSHConnectionCache.class);
                 bind(RemoteDataClientFactory.class).to(IRemoteDataClientFactory.class);
             }
         });
         locator.inject(this);
         fileOpsService = locator.getService(FileOpsService.class);
-=======
-
-    private ITestFileOpsService() throws IOException {
         String privateKey = IOUtils.toString(
                 this.getClass().getResourceAsStream("/test-machine"),
                 StandardCharsets.UTF_8
@@ -75,7 +64,6 @@
                 StandardCharsets.UTF_8
         );
         //SSH system with username/password
->>>>>>> 63e2d8f8
         Credential creds = new Credential();
         creds.setAccessKey("testuser");
         creds.setPassword("password");
