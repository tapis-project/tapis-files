package edu.utexas.tacc.tapis.files.lib;

import edu.utexas.tacc.tapis.files.lib.caches.SystemsCache;
import edu.utexas.tacc.tapis.files.lib.factories.ServiceContextFactory;
import edu.utexas.tacc.tapis.files.lib.services.ChildTaskTransferService;
import edu.utexas.tacc.tapis.files.lib.services.FileOpsService;
import edu.utexas.tacc.tapis.files.lib.services.FilePermsService;
import edu.utexas.tacc.tapis.files.lib.services.IFileOpsService;
import edu.utexas.tacc.tapis.files.lib.providers.TenantCacheFactory;
import edu.utexas.tacc.tapis.files.lib.services.ParentTaskTransferService;
import edu.utexas.tacc.tapis.shared.security.ServiceClients;
import edu.utexas.tacc.tapis.shared.security.ServiceContext;
<<<<<<< HEAD
import edu.utexas.tacc.tapis.files.lib.caches.SSHConnectionCache;
=======
>>>>>>> 2cac66ed
import edu.utexas.tacc.tapis.files.lib.clients.IRemoteDataClientFactory;
import edu.utexas.tacc.tapis.files.lib.clients.RemoteDataClientFactory;
import edu.utexas.tacc.tapis.files.lib.dao.transfers.FileTransfersDAO;
import edu.utexas.tacc.tapis.files.lib.services.TransfersService;
import edu.utexas.tacc.tapis.security.client.SKClient;
import edu.utexas.tacc.tapis.shared.security.ServiceJWT;
import edu.utexas.tacc.tapis.shared.security.TenantManager;
import edu.utexas.tacc.tapis.systems.client.SystemsClient;
import edu.utexas.tacc.tapis.systems.client.gen.model.AuthnEnum;
import edu.utexas.tacc.tapis.systems.client.gen.model.Credential;
import edu.utexas.tacc.tapis.systems.client.gen.model.SystemTypeEnum;
import edu.utexas.tacc.tapis.systems.client.gen.model.TapisSystem;
import org.apache.commons.io.IOUtils;
import org.flywaydb.core.Flyway;
import org.glassfish.hk2.api.ServiceLocator;
import org.glassfish.hk2.utilities.ServiceLocatorUtilities;
import org.glassfish.hk2.utilities.binding.AbstractBinder;
import org.mockito.Mockito;
import org.slf4j.Logger;
import org.slf4j.LoggerFactory;
import org.testng.annotations.*;
import software.amazon.awssdk.auth.credentials.AwsBasicCredentials;
import software.amazon.awssdk.auth.credentials.AwsCredentials;
import software.amazon.awssdk.auth.credentials.StaticCredentialsProvider;
import software.amazon.awssdk.regions.Region;
import software.amazon.awssdk.services.s3.S3Client;
import software.amazon.awssdk.services.s3.model.BucketAlreadyOwnedByYouException;
import software.amazon.awssdk.services.s3.model.CreateBucketConfiguration;
import software.amazon.awssdk.services.s3.model.CreateBucketRequest;

import javax.inject.Singleton;
import java.net.URI;
import java.nio.charset.StandardCharsets;
import java.util.ArrayList;
import java.util.List;
import java.util.concurrent.TimeUnit;

import static org.mockito.ArgumentMatchers.any;
import static org.mockito.Mockito.when;


@Test(groups={"integration"})
public abstract class BaseDatabaseIntegrationTest  {

    private static final Logger log = LoggerFactory.getLogger(BaseDatabaseIntegrationTest.class);
    protected TapisSystem testSystemS3;
    protected TapisSystem testSystemPKI;
    protected TapisSystem testSystemSSH;

    protected IRemoteDataClientFactory remoteDataClientFactory;
    protected ServiceLocator locator;

    protected SKClient skClient = Mockito.mock(SKClient.class);
    protected SystemsClient systemsClient = Mockito.mock(SystemsClient.class);
    protected ServiceClients serviceClients = Mockito.mock(ServiceClients.class);
    protected FilePermsService permsService = Mockito.mock(FilePermsService.class);

    protected TransfersService transfersService;
    protected ChildTaskTransferService childTaskTransferService;
    protected ParentTaskTransferService parentTaskTransferService;
    protected IFileOpsService fileOpsService;

    @BeforeClass
    public void initTestFixtures() throws Exception {
        String privateKey = IOUtils.toString(
            this.getClass().getResourceAsStream("/test-machine"),
            StandardCharsets.UTF_8
        );
        String publicKey = IOUtils.toString(
            this.getClass().getResourceAsStream("/test-machine.pub"),
            StandardCharsets.UTF_8
        );

        //SSH system with username/password
        Credential creds = new Credential();
        creds.setAccessKey("testuser");
        creds.setPassword("password");
        testSystemSSH = new TapisSystem();
        testSystemSSH.setSystemType(SystemTypeEnum.LINUX);
        testSystemSSH.setAuthnCredential(creds);
        testSystemSSH.setHost("localhost");
        testSystemSSH.setPort(2222);
        testSystemSSH.setRootDir("/data/home/testuser/");
        testSystemSSH.setId("destSystem");
        testSystemSSH.setEffectiveUserId("testuser");
        testSystemSSH.setDefaultAuthnMethod(AuthnEnum.PASSWORD);

        //S3 system
        creds = new Credential();
        creds.setAccessKey("user");
        creds.setAccessSecret("password");
        testSystemS3 = new TapisSystem();
        testSystemS3.setSystemType(SystemTypeEnum.S3);
        testSystemS3.setTenant("dev");
        testSystemS3.setHost("http://localhost");
        testSystemS3.setBucketName("test");
        testSystemS3.setId("sourceSystem");
        testSystemS3.setPort(9000);
        testSystemS3.setAuthnCredential(creds);
        testSystemS3.setRootDir("/");
        testSystemS3.setDefaultAuthnMethod(AuthnEnum.ACCESS_KEY);

        // PKI Keys system
        creds = new Credential();
        creds.setPublicKey(publicKey);
        creds.setPrivateKey(privateKey);
        testSystemPKI = new TapisSystem();
        testSystemPKI.setSystemType(SystemTypeEnum.LINUX);
        testSystemPKI.setAuthnCredential(creds);
        testSystemPKI.setHost("localhost");
        testSystemPKI.setPort(2222);
        testSystemPKI.setRootDir("/data/home/testuser/");
        testSystemPKI.setId("testSystem");
        testSystemPKI.setEffectiveUserId("testuser");
        testSystemPKI.setDefaultAuthnMethod(AuthnEnum.PKI_KEYS);
        ServiceContext serviceContext = Mockito.mock(ServiceContext.class);


        locator = ServiceLocatorUtilities.bind(new AbstractBinder() {
            @Override
            protected void configure() {
            bindFactory(TenantCacheFactory.class).to(TenantManager.class).in(Singleton.class);
            bindAsContract(SystemsCache.class).in(Singleton.class);
            bindAsContract(TransfersService.class).in(Singleton.class);
            bindAsContract(ChildTaskTransferService.class).in(Singleton.class);
            bindAsContract(ParentTaskTransferService.class).in(Singleton.class);
            bindAsContract(FileTransfersDAO.class);
            bind(permsService).to(FilePermsService.class);
            bind(serviceClients).to(ServiceClients.class);
            bind(serviceContext).to(ServiceContext.class);
            bindAsContract(RemoteDataClientFactory.class);
            bind(FileOpsService.class).to(IFileOpsService.class).in(Singleton.class);
            }
        });
        remoteDataClientFactory = locator.getService(RemoteDataClientFactory.class);
        transfersService = locator.getService(TransfersService.class);
        fileOpsService = locator.getService(IFileOpsService.class);
        childTaskTransferService = locator.getService(ChildTaskTransferService.class);
        parentTaskTransferService = locator.getService(ParentTaskTransferService.class);
    }

    @BeforeMethod
    public void doFlywayMigrations() {
        Flyway flyway = Flyway.configure()
            .dataSource("jdbc:postgresql://localhost:5432/test", "test", "test")
            .load();
        flyway.clean();
        flyway.migrate();
    }

    @BeforeTest
    public void createTestBucket() {
        Region region = Region.US_WEST_2;
        String bucket = "test";
        AwsCredentials credentials = AwsBasicCredentials.create(
            "user",
            "password"
        );
        S3Client s3 = S3Client.builder()
            .region(region)
            .credentialsProvider(StaticCredentialsProvider.create(credentials))
            .endpointOverride(URI.create("http://localhost:9000"))
            .build();

        CreateBucketRequest createBucketRequest = CreateBucketRequest
            .builder()
            .bucket(bucket)
            .createBucketConfiguration(CreateBucketConfiguration.builder()
                .locationConstraint(region.id())
                .build())
            .build();

        try {
            s3.createBucket(createBucketRequest);
        } catch (BucketAlreadyOwnedByYouException ex) {

        }
    }


}<|MERGE_RESOLUTION|>--- conflicted
+++ resolved
@@ -10,10 +10,7 @@
 import edu.utexas.tacc.tapis.files.lib.services.ParentTaskTransferService;
 import edu.utexas.tacc.tapis.shared.security.ServiceClients;
 import edu.utexas.tacc.tapis.shared.security.ServiceContext;
-<<<<<<< HEAD
 import edu.utexas.tacc.tapis.files.lib.caches.SSHConnectionCache;
-=======
->>>>>>> 2cac66ed
 import edu.utexas.tacc.tapis.files.lib.clients.IRemoteDataClientFactory;
 import edu.utexas.tacc.tapis.files.lib.clients.RemoteDataClientFactory;
 import edu.utexas.tacc.tapis.files.lib.dao.transfers.FileTransfersDAO;
@@ -145,6 +142,7 @@
             bind(serviceClients).to(ServiceClients.class);
             bind(serviceContext).to(ServiceContext.class);
             bindAsContract(RemoteDataClientFactory.class);
+            bind(new SSHConnectionCache(1, TimeUnit.MINUTES)).to(SSHConnectionCache.class);
             bind(FileOpsService.class).to(IFileOpsService.class).in(Singleton.class);
             }
         });
