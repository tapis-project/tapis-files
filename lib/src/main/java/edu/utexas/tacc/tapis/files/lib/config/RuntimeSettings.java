--- conflicted
+++ resolved
@@ -1,32 +1,5 @@
 package edu.utexas.tacc.tapis.files.lib.config;
 
-<<<<<<< HEAD
-public class RuntimeSettings
-{
-  private static final Settings settings = new Settings();
-
-  static class BaseConfig implements IRuntimeConfig
-  {
-    protected String siteId = settings.get("TAPIS_SITE_ID", "tacc");
-    protected String hostName = settings.get("TAPIS_LOCAL_NODE_NAME", "devHost");
-    protected String dbHost = settings.get("DB_HOST", "localhost");
-    protected String dbName = settings.get("DB_NAME", "dev");
-    protected String dbUsername = settings.get("DB_USERNAME", "dev");
-    protected String dbPassword = settings.get("DB_PASSWORD", "dev");
-    protected String dbPort = settings.get("DB_PORT", "5432");
-    protected String rabbitMQHost = settings.get("RABBITMQ_HOSTNAME", "localhost");
-    protected String rabbitMQUsername = settings.get("RABBITMQ_USERNAME", "dev");
-    protected String rabbitMQVHost = settings.get("RABBITMQ_VHOST", "dev");
-    protected String rabbitmqPassword = settings.get("RABBITMQ_PASSWORD", "dev");
-    protected String servicePassword = settings.get("SERVICE_PASSWORD", "dev");
-    protected String tokensServiceURL = settings.get("TOKENS_SERVICE_URL", "https://dev.develop.tapis.io");
-    protected String tenantsServiceURL = settings.get("TENANTS_SERVICE_URL", "https://dev.develop.tapis.io");
-    protected String globusClientId = settings.get("TAPIS_GLOBUS_CLIENT_ID", "");
-
-    public String getSiteId() { return siteId; }
-    public String getHostName() {
-      return hostName;
-=======
 public class RuntimeSettings {
 
     private static final Settings settings = new Settings();
@@ -47,6 +20,7 @@
         protected String servicePassword = settings.get("SERVICE_PASSWORD", "dev");
         protected String tokensServiceURL = settings.get("TOKENS_SERVICE_URL", "https://dev.develop.tapis.io");
         protected String tenantsServiceURL = settings.get("TENANTS_SERVICE_URL", "https://dev.develop.tapis.io");
+        protected String globusClientId = settings.get("TAPIS_GLOBUS_CLIENT_ID", "");
 
         public String getHostName() {
             return hostName;
@@ -96,78 +70,51 @@
 
         public String getSiteId() { return siteId; }
 
->>>>>>> 2465ac00
+        public String getGlobusClientId() { return globusClientId; }
+
     }
-    public String getDbHost() {
-      return dbHost;
+
+
+    private static class TestConfig extends BaseConfig {
+        protected String dbHost = settings.get("DB_HOST", "localhost");
+        protected String dbName = "test";
+        protected String dbUsername = "test";
+        protected String dbPassword = "test";
+        protected String dbPort = "5432";
+
+        @Override
+        public String getDbName() { return dbName; }
+
+        @Override
+        public String getDbHost() {
+            return dbHost;
+        }
+
+        @Override
+        public String getDbUsername() {
+            return dbUsername;
+        }
+
+        @Override
+        public String getDbPassword() {
+            return dbPassword;
+        }
+
+        @Override
+        public String getDbPort() {
+            return dbPort;
+        }
     }
-    public String getDbName() {
-      return dbName;
+
+    public static IRuntimeConfig get() {
+        if (settings.get("APP_ENV", "dev").equalsIgnoreCase("dev")) {
+            return new BaseConfig();
+        } else if (settings.get("APP_ENV", "dev").equalsIgnoreCase("test")) {
+            return new TestConfig();
+        } else {
+            //TODO:
+            return new BaseConfig();
+        }
     }
-    public String getDbUsername() {
-      return dbUsername;
-    }
-    public String getDbPassword() {
-      return dbPassword;
-    }
-    public String getDbPort() {
-      return dbPort;
-    }
-    public String getRabbitMQHost() {
-      return rabbitMQHost;
-    }
-    public String getRabbitMQUsername() {
-      return rabbitMQUsername;
-    }
-    public String getRabbitMQVHost() {
-      return rabbitMQVHost;
-    }
-    public String getRabbitmqPassword() {
-      return rabbitmqPassword;
-    }
-    public String getServicePassword() { return servicePassword; }
-    public String getTokensServiceURL() { return tokensServiceURL; }
-    public String getTenantsServiceURL() { return tenantsServiceURL; }
-    public String getGlobusClientId() { return globusClientId; }
-  }
 
-  private static class TestConfig extends BaseConfig
-  {
-    protected String dbHost = settings.get("DB_HOST", "localhost");
-    protected String dbName = "test";
-    protected String dbUsername = "test";
-    protected String dbPassword = "test";
-    protected String dbPort = "5432";
-
-    @Override
-    public String getDbName() { return dbName; }
-    @Override
-    public String getDbHost() {
-      return dbHost;
-    }
-    @Override
-    public String getDbUsername() {
-      return dbUsername;
-    }
-    @Override
-    public String getDbPassword() {
-      return dbPassword;
-    }
-    @Override
-    public String getDbPort() {
-      return dbPort;
-    }
-  }
-
-  public static IRuntimeConfig get()
-  {
-    if (settings.get("APP_ENV", "dev").equalsIgnoreCase("dev")) {
-      return new BaseConfig();
-    } else if (settings.get("APP_ENV", "dev").equalsIgnoreCase("test")) {
-      return new TestConfig();
-    } else {
-      //TODO:
-      return new BaseConfig();
-    }
-  }
 }