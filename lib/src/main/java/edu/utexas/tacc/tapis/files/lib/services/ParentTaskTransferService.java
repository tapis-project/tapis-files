package edu.utexas.tacc.tapis.files.lib.services;

import javax.inject.Inject;

import com.fasterxml.jackson.databind.ObjectMapper;
import com.rabbitmq.client.AMQP;
import com.rabbitmq.client.Channel;
import com.rabbitmq.client.Connection;
import com.rabbitmq.client.DefaultConsumer;
import com.rabbitmq.client.Envelope;
import edu.utexas.tacc.tapis.files.lib.clients.IRemoteDataClient;
import edu.utexas.tacc.tapis.files.lib.config.RuntimeSettings;
import edu.utexas.tacc.tapis.files.lib.exceptions.DAOException;
import edu.utexas.tacc.tapis.files.lib.exceptions.ServiceException;
import edu.utexas.tacc.tapis.files.lib.models.FileInfo;
import edu.utexas.tacc.tapis.files.lib.models.TransferTask;
import edu.utexas.tacc.tapis.files.lib.models.TransferTaskChild;
import edu.utexas.tacc.tapis.files.lib.models.TransferTaskParent;
import edu.utexas.tacc.tapis.files.lib.models.TransferTaskStatus;
import edu.utexas.tacc.tapis.files.lib.models.TransferURI;
import edu.utexas.tacc.tapis.files.lib.rabbit.RabbitMQConnection;
import edu.utexas.tacc.tapis.files.lib.utils.LibUtils;
import edu.utexas.tacc.tapis.shared.exceptions.TapisException;
import edu.utexas.tacc.tapis.shared.threadlocal.TapisThreadContext;
import edu.utexas.tacc.tapis.sharedapi.security.AuthenticatedUser;
import edu.utexas.tacc.tapis.sharedapi.security.ResourceRequestUser;
import edu.utexas.tacc.tapis.systems.client.gen.model.SystemTypeEnum;
import edu.utexas.tacc.tapis.systems.client.gen.model.TapisSystem;
import org.jvnet.hk2.annotations.Service;
import org.slf4j.Logger;
import org.slf4j.LoggerFactory;

import edu.utexas.tacc.tapis.files.lib.caches.SystemsCache;
import edu.utexas.tacc.tapis.files.lib.clients.RemoteDataClientFactory;
import edu.utexas.tacc.tapis.files.lib.dao.transfers.FileTransfersDAO;
import edu.utexas.tacc.tapis.files.lib.json.TapisObjectMapper;

import java.io.IOException;
import java.nio.charset.StandardCharsets;
import java.time.Instant;
import java.util.ArrayList;
import java.util.Collections;
import java.util.List;
import java.util.UUID;
import java.util.concurrent.ExecutorService;
import java.util.concurrent.Executors;
import java.util.concurrent.TimeoutException;

/*
 * Transfers service methods providing functionality for TransfersApp (a worker).
 *
 * When this class is constructed, a connection is made to RabbitMQ.  When the startListeners
 * method is called, a number of channels are created, and consumers are setup.  The end result
 * is a pool of listeners that can call handleMessage (each on it's own thread).  Threads are
 * handled by rabbitMQ via an Executor service passed in when the connection is created.
 *
 * The only thing the parent processor must do is create the child tasks and send a message for
 * each via RabbitMQ / child queue.  (for more, see the info in TransfersApp).
 */
@Service
public class ParentTaskTransferService {
  // this ends up being the maximum number of un-acked items.  This include all items in progress as well as items
  // in the queue.  So for example if there are 5 threads and this is set to 10, we will have 5 items in progress and
  // 5 items in the queue
  private static final int QOS = 2;
  private static final int MAX_CONSUMERS = RuntimeSettings.get().getParentThreadPoolSize();
  private static final int maxRetries = 3;
  private final TransfersService transfersService;
  private final FileTransfersDAO dao;
  private static final ObjectMapper mapper = TapisObjectMapper.getMapper();
  private final RemoteDataClientFactory remoteDataClientFactory;
  private final FilePermsService permsService;
  private final SystemsCache systemsCache;
  private final FileOpsService fileOpsService;
  private static final Logger log = LoggerFactory.getLogger(ParentTaskTransferService.class);
  private static String PARENT_QUEUE = "tapis.files.transfers.parent";
  private final Connection connection;
  private ExecutorService connectionThreadPool;
  private List<Channel> channels = new ArrayList<Channel>();


  /* *********************************************************************** */
  /*            Constructors                                                 */
  /* *********************************************************************** */

  /*
   * Constructor for service.
   * Note that this is never invoked explicitly. Arguments of constructor are initialized via Dependency Injection.
   */
  @Inject
  public ParentTaskTransferService(TransfersService transfersService,
                                   FileTransfersDAO dao,
                                   FileOpsService fileOpsService,
                                   FilePermsService permsService,
                                   RemoteDataClientFactory remoteDataClientFactory,
                                   SystemsCache systemsCache) throws Exception {
    this.transfersService = transfersService;
    this.dao = dao;
    this.fileOpsService = fileOpsService;
    this.systemsCache = systemsCache;
    this.remoteDataClientFactory = remoteDataClientFactory;
    this.permsService = permsService;

    connectionThreadPool = Executors.newFixedThreadPool(MAX_CONSUMERS);
    connection = RabbitMQConnection.getInstance().newConnection(connectionThreadPool);
  }

  public void startListeners() throws IOException, TimeoutException {
    ParentTaskTransferService service = this;

    for (int i = 0; i < MAX_CONSUMERS; i++) {
      Channel channel = connection.createChannel();
      channel.basicQos(QOS);

      TransfersService.declareRabbitMQObjects(connection);

      channel.basicConsume(PARENT_QUEUE, false, new DefaultConsumer(channel) {
        @Override
        public void handleDelivery(String consumerTag, Envelope envelope, AMQP.BasicProperties properties, byte[] body) throws IOException {
          service.handleDelivery(channel, consumerTag, envelope, properties, body);
        }
      });
      channels.add(channel);
    }
  }

  public void handleDelivery(Channel channel, String consumerTag, Envelope envelope, AMQP.BasicProperties properties, byte[] body) {
    TransferTaskParent taskParent = null;
    try {
      String jsonMessage = new String(body, StandardCharsets.UTF_8);
      taskParent = TapisObjectMapper.getMapper().readValue(jsonMessage, TransferTaskParent.class);
      if (taskParent == null) {
        // log the error, and continue - this really shouldn't happen since we wrote the message ourselves, but being defensive.
        String msg = LibUtils.getMsg("FILES_TXFR_UNABLE_TO_PARSE_MESSAGE");
        log.error(msg);
        throw new RuntimeException(msg);
      }
      handleMessage(channel, envelope, taskParent);
    } catch (Exception ex) {
      String msg = LibUtils.getMsg("FILES_TXFR_SVC_ERR1", taskParent.getTenantId(), taskParent.getUsername(),
              "handleDelivery", taskParent.getId(), taskParent.getTag(), taskParent.getUuid(), ex.getMessage());
      log.error(msg, ex);
      throw new RuntimeException(msg, ex);
    }

  }

  public void handleMessage(Channel channel, Envelope envelope, TransferTaskParent taskParent) throws IOException {
    int retry = 0;
    while (retry < maxRetries) {
      try {
        if (createChildTasks(taskParent)) {
          channel.basicAck(envelope.getDeliveryTag(), false);
          return;
        }
      } catch (ServiceException e) {
        // if we catch an error nack message.
        channel.basicNack(envelope.getDeliveryTag(), false, false);
        if(retry >= maxRetries) {
          doErrorParentStepOne(e, taskParent);
          return;
        }
      }

      retry++;
    }

    // out of retries, so give up on this one.
    channel.basicNack(envelope.getDeliveryTag(), false, false);
  }

  /* *********************************************************************** */
  /*            Private Methods                                              */
  /* *********************************************************************** */

  boolean createChildTasks(TransferTaskParent parentTask) throws ServiceException {
    log.debug("***** Starting Parent Task ****");
    log.debug(parentTask.toString());

    // used to return a parent task.
    if (!updateTopTask(parentTask)) {
      return false;
    }

    try {
      if (parentTask.getSourceURI().isTapisProtocol()) {
        handleTapisTransfer(parentTask);
      } else {
        handleNonTapisTransfer(parentTask);
      }
    } catch (DAOException | TapisException | IOException e) {
      String msg = LibUtils.getMsg("FILES_TXFR_SVC_ERR1", parentTask.getTaskId(), parentTask.getUsername(), "doParentStepOneB",
              parentTask.getId(), parentTask.getTag(), parentTask.getUuid(), e.getMessage());
      log.error(msg, e);
      throw new ServiceException(msg, e);
    }

    return true;
  }

  /**
   * Return true if we should continue with created tasks, or false if not.  Throw exception on error.
   *
   * @param parentTask
   * @return
   */
  private boolean updateTopTask(TransferTaskParent parentTask) throws ServiceException {
    log.debug("*****  Update Top Task  ****");
    log.debug(parentTask.toString());

    String taskTenant = parentTask.getTenantId();
    String taskUser = parentTask.getUsername();
    String tag = parentTask.getTag();
    Integer parentId = parentTask.getId();
    Integer topTaskId = parentTask.getTaskId();
    UUID parentUuid = parentTask.getUuid();

    // Update the top level task and then the parent task
    try {
      // Update top level task.
      TransferTask topTask = dao.getTransferTaskByID(topTaskId);
      if (topTask.getStartTime() == null) {
        log.trace(LibUtils.getMsg("FILES_TXFR_TASK_START", taskTenant, taskUser, "doParentStepOneA04", topTask.getId(), parentId, parentUuid, tag));
        topTask.setStartTime(Instant.now());
        // Update status unless already in a terminal state (such as cancelled)
        if (!topTask.isTerminal()) topTask.setStatus(TransferTaskStatus.IN_PROGRESS);
        dao.updateTransferTask(topTask);
      }

      // If top task in terminal state then return
      if (topTask.isTerminal()) {
        log.trace(LibUtils.getMsg("FILES_TXFR_TOP_TASK_TERM", taskTenant, taskUser, "doParentStepOneA03", topTaskId, topTask.getStatus(), parentId, parentTask.getStatus(), parentUuid, tag));
        topTask.setEndTime(Instant.now());
        dao.updateTransferTask(topTask);
        return false;
      }

      // Update parent task
      log.trace(LibUtils.getMsg("FILES_TXFR_PARENT_START", taskTenant, taskUser, "doParentStepOneA05", parentId, parentUuid, tag));
      parentTask.setStartTime(Instant.now());
      // Update status unless already in a terminal state (such as cancelled)
      if (!parentTask.isTerminal()) parentTask.setStatus(TransferTaskStatus.IN_PROGRESS);
      parentTask = dao.updateTransferTaskParent(parentTask);

      // If already in a terminal state then set end time and return
      if (parentTask.isTerminal()) {
        log.warn(LibUtils.getMsg("FILES_TXFR_PARENT_TERM", taskTenant, taskUser, "doParentStepOneA01", topTaskId, parentId, parentTask.getStatus(), parentUuid, tag));
        parentTask.setEndTime(Instant.now());
        parentTask.setFinalMessage(LibUtils.getMsg("FILES_TXFR_PARENT_END_TERM", tag, parentTask.getStatus()));
        dao.updateTransferTaskParent(parentTask);
        return false;
      }
    } catch (DAOException ex) {
      String msg = LibUtils.getMsg("FILES_TXFR_SVC_ERR1", taskTenant, taskUser, "doParentStepOneA06",
              parentId, tag, parentUuid, ex.getMessage());
      log.error(msg, ex);
      throw new ServiceException(msg, ex);
    }

    return true;
  }

  private void handleTapisTransfer(TransferTaskParent parentTask) throws ServiceException, TapisException, DAOException, IOException {
    TransferURI srcUri = parentTask.getSourceURI();
    TransferURI dstUri = parentTask.getDestinationURI();
    TapisSystem srcSystem, dstSystem;
    IRemoteDataClient srcClient;
    String srcId = srcUri.getSystemId();
    String srcPath = srcUri.getPath();
    String dstId = dstUri.getSystemId();
    String srcSharedCtxGrantor = parentTask.getSrcSharedCtxGrantor();
    String dstSharedCtxGrantor = parentTask.getDestSharedCtxGrantor();
    String impersonationIdNull = null;
    String taskTenant = parentTask.getTenantId();
    String taskUser = parentTask.getUsername();
    String tag = parentTask.getTag();
    Integer parentId = parentTask.getId();
    UUID parentUuid = parentTask.getUuid();

    AuthenticatedUser aUser = new AuthenticatedUser(taskUser, taskTenant, TapisThreadContext.AccountType.user.name(),
            null, taskUser, taskTenant, null, null, null);
    ResourceRequestUser rUser = new ResourceRequestUser(aUser);

<<<<<<< HEAD
        // Get a listing of all files to be transferred
        //TODO: Retries will break this, should delete anything in the DB if it is a retry?
        List<FileInfo> fileListing;
        // NOTE Treat all source system types the same. For S3 it will be all objects matching the srcPath as a prefix.
        log.trace(LibUtils.getMsg("FILES_TXFR_LSR1", taskTenant, taskUser, "doParentStepOneA07", parentId, parentUuid, srcId, srcPath, tag));
        fileListing = fileOpsService.lsRecursive(srcClient, srcPath, false, FileOpsService.MAX_RECURSION, IRemoteDataClient.NO_REGEX);
        if (fileListing == null) fileListing = Collections.emptyList();
        log.trace(LibUtils.getMsg("FILES_TXFR_LSR2", taskTenant, taskUser, "doParentStepOneA08", parentId, parentUuid, srcId, srcPath, fileListing.size(), tag));

        // If no items to transfer then no child tasks, so we are done.
        // In theory this should be very unlikely since we just checked that source path exists.
        // In practice, it could happen if source path is deleted around the same time.
        // Also, in practice it has happened due to listing improperly returning an empty list.
        // If we do not handle it here we can end up with tasks stuck in the IN_PROGRESS state.
        if (fileListing.isEmpty())
        {
          parentTask.setEndTime(Instant.now());
          parentTask.setStatus(TransferTaskStatus.COMPLETED);
          parentTask.setFinalMessage(LibUtils.getMsg("FILES_TXFR_PARENT_COMPLETE_NO_ITEMS", srcId, srcPath, tag));
          parentTask = dao.updateTransferTaskParent(parentTask);
          return parentTask;
        }
=======
    // Handle protocol tapis://
    // Destination must also be tapis protocol. Checked early on, but check again in case it slipped through.
    if (!dstUri.isTapisProtocol()) {
      String msg = LibUtils.getMsg("FILES_TXFR_DST_NOTSUPPORTED", srcUri, dstUri, tag);
      log.error(msg);
      throw new ServiceException(msg);
    }
    // Fetch systems, they are needed during child task creation. Also, this ensures they exist and are available
    srcSystem = LibUtils.getSystemIfEnabled(rUser, systemsCache, srcId, impersonationIdNull, srcSharedCtxGrantor);
    dstSystem = LibUtils.getSystemIfEnabled(rUser, systemsCache, dstId, impersonationIdNull, dstSharedCtxGrantor);
    boolean srcIsS3 = SystemTypeEnum.S3.equals(srcSystem.getSystemType());
    boolean srcIsGlobus = SystemTypeEnum.GLOBUS.equals(srcSystem.getSystemType());
    boolean dstIsS3 = SystemTypeEnum.S3.equals(dstSystem.getSystemType());
>>>>>>> f8294652

    // Establish client
    srcClient = remoteDataClientFactory.getRemoteDataClient(taskTenant, taskUser, srcSystem);

    // Check that src path exists. If not found it is an error.
    FileInfo fileInfo = srcClient.getFileInfo(srcPath, true);
    if (fileInfo == null) {
      String msg = LibUtils.getMsg("FILES_TXFR_SVC_SRCPATH_NOTFOUND", taskTenant, taskUser, parentId, parentUuid, srcPath, tag);
      log.error(msg);
      throw new ServiceException(msg);
    }

    // Get a listing of all files to be transferred
    //TODO: Retries will break this, should delete anything in the DB if it is a retry?
    List<FileInfo> fileListing;
    // NOTE Treat all source system types the same. For S3 it will be all objects matching the srcPath as a prefix.
    log.trace(LibUtils.getMsg("FILES_TXFR_LSR1", taskTenant, taskUser, "doParentStepOneA07", parentId, parentUuid, srcId, srcPath, tag));
    fileListing = fileOpsService.lsRecursive(srcClient, srcPath, false, FileOpsService.MAX_RECURSION);
    if (fileListing == null) fileListing = Collections.emptyList();
    log.trace(LibUtils.getMsg("FILES_TXFR_LSR2", taskTenant, taskUser, "doParentStepOneA08", parentId, parentUuid, srcId, srcPath, fileListing.size(), tag));

    // If no items to transfer then no child tasks, so we are done.
    // In theory this should be very unlikely since we just checked that source path exists.
    // In practice, it could happen if source path is deleted around the same time.
    // Also, in practice it has happened due to listing improperly returning an empty list.
    // If we do not handle it here we can end up with tasks stuck in the IN_PROGRESS state.
    if (fileListing.isEmpty()) {
      parentTask.setEndTime(Instant.now());
      parentTask.setStatus(TransferTaskStatus.COMPLETED);
      parentTask.setFinalMessage(LibUtils.getMsg("FILES_TXFR_PARENT_COMPLETE_NO_ITEMS", srcId, srcPath, tag));
      parentTask = dao.updateTransferTaskParent(parentTask);
      return;
    }

    // Create child tasks for each file or object to be transferred.
    List<TransferTaskChild> children = new ArrayList<>();
    long totalBytes = 0;
    for (FileInfo f : fileListing) {
      log.trace(LibUtils.getMsg("FILES_TXFR_ADD_CHILD1", taskTenant, taskUser, "doParentStepOneA09", parentId, parentUuid, f, tag));
      // If destination is of type S3 we skip directories
      if (dstIsS3 && f.isDir()) {
        log.trace(LibUtils.getMsg("FILES_TXFR_SKIP_DIR", taskTenant, taskUser, "doParentStepOneA10", parentId, parentUuid, srcId, srcPath, dstId, f.getPath(), tag));
        continue;
      }
      // Only include the bytes from entries that are not directories. Posix folders are --usually-- 4bytes but not always, so
      // it can make some weird totals that don't really make sense.
      if (!f.isDir()) totalBytes += f.getSize();
      TransferTaskChild child = new TransferTaskChild(parentTask, f, srcSystem);
      children.add(child);
      log.trace(LibUtils.getMsg("FILES_TXFR_ADD_CHILD2", taskTenant, taskUser, "doParentStepOneA11", parentId, parentUuid, child, tag));
    }
    // Update parent task status and totalBytes to be transferred
    log.trace(LibUtils.getMsg("FILES_TXFR_PARENT_STAGE", taskTenant, taskUser, "doParentStepOneA12", parentId, parentUuid, totalBytes, tag));
    parentTask.setTotalBytes(totalBytes);
    parentTask.setStatus(TransferTaskStatus.STAGED);
    parentTask = dao.updateTransferTaskParent(parentTask);
    dao.bulkInsertChildTasks(children);
    children = dao.getAllChildren(parentTask);
    transfersService.publishBulkChildMessages(children);
  }

  private void handleNonTapisTransfer(TransferTaskParent parentTask) throws ServiceException, DAOException {
    // Handle all non-tapis protocols. These are http:// and https://
    // Create a single child task and update parent task status
    TransferTaskChild task = new TransferTaskChild();
    task.setTag(parentTask.getTag());
    task.setSourceURI(parentTask.getSourceURI());
    task.setParentTaskId(parentTask.getId());
    task.setTaskId(parentTask.getTaskId());
    task.setDestinationURI(parentTask.getDestinationURI());
    task.setStatus(TransferTaskStatus.ACCEPTED);
    task.setTenantId(parentTask.getTenantId());
    task.setUsername(parentTask.getUsername());
    task = dao.insertChildTask(task);
    transfersService.publishChildMessage(task);
    parentTask.setStatus(TransferTaskStatus.STAGED);
    dao.updateTransferTaskParent(parentTask);
  }


  /**
   * This method handles exceptions/errors if the parent task failed.
   * A parent task may have no children, so we also need to check for completion of top level task.
   *
   * @param caughtException Exception
   * @param parent          TransferTaskParent
   * @return TransferTasksParent TransferTaskParent
   */
  private TransferTaskParent doErrorParentStepOne(Exception caughtException, TransferTaskParent parent) {
    try {
      log.error(LibUtils.getMsg("FILES_TXFR_SVC_ERR7A", parent.toString(), caughtException));

      // First update parent task, mark FAILED_OPT or FAILED
      if (parent.isOptional())
        parent.setStatus(TransferTaskStatus.FAILED_OPT);
      else
        parent.setStatus(TransferTaskStatus.FAILED);
      parent.setEndTime(Instant.now());
      parent.setErrorMessage(caughtException.getMessage());
      parent.setFinalMessage("Failed - doErrorParentStepOne");
      parent = dao.updateTransferTaskParent(parent);
      // This should really never happen, it means that the parent with that ID was not in the database.
      if (parent == null) {
        return null;
      }

      // Now update the top level task
      TransferTask topTask = dao.getTransferTaskByID(parent.getTaskId());
      // This should also not happen, it means that the top task was not in the database.
      if (topTask == null) {
        return null;
      }

      // If parent is optional we need to check to see if top task status should be updated
      // else parent is required so update top level task to FAILED
      if (parent.isOptional()) {
        checkForComplete(topTask.getId());
      } else {
        topTask.setStatus(TransferTaskStatus.FAILED);
        topTask.setEndTime(Instant.now());
        topTask.setErrorMessage(caughtException.getMessage());
        log.debug(LibUtils.getMsg("FILES_TXFR_SVC_ERR7C", topTask.getId(), topTask.getTag(), topTask.getUuid(), parent.getId(), parent.getUuid()));
        dao.updateTransferTask(topTask);
      }
    } catch (DAOException ex) {
      log.error(LibUtils.getMsg("FILES_TXFR_SVC_ERR1", parent.getTenantId(), parent.getUsername(),
              "doParentErrorStepOne", parent.getId(), parent.getTag(), parent.getUuid(), ex.getMessage()), ex);
    }
    return parent;
  }

  /**
   * Check to see if the top level TransferTask should be marked as finished.
   * If yes then update status.
   *
   * @param topTaskId ID of top level TransferTask
   */
  private void checkForComplete(int topTaskId) throws DAOException {
    TransferTask topTask = dao.getTransferTaskByID(topTaskId);
    // Check to see if all the children of a top task are complete. If so, update the top task.
    if (!topTask.getStatus().equals(TransferTaskStatus.COMPLETED)) {
      long incompleteParentCount = dao.getIncompleteParentCount(topTaskId);
      long incompleteChildCount = dao.getIncompleteChildrenCount(topTaskId);
      if (incompleteChildCount == 0 && incompleteParentCount == 0) {
        topTask.setStatus(TransferTaskStatus.COMPLETED);
        topTask.setEndTime(Instant.now());
        log.trace(LibUtils.getMsg("FILES_TXFR_TASK_COMPLETE1", topTaskId, topTask.getUuid(), topTask.getTag()));
        dao.updateTransferTask(topTask);
      }
    }
  }
}<|MERGE_RESOLUTION|>--- conflicted
+++ resolved
@@ -281,30 +281,6 @@
             null, taskUser, taskTenant, null, null, null);
     ResourceRequestUser rUser = new ResourceRequestUser(aUser);
 
-<<<<<<< HEAD
-        // Get a listing of all files to be transferred
-        //TODO: Retries will break this, should delete anything in the DB if it is a retry?
-        List<FileInfo> fileListing;
-        // NOTE Treat all source system types the same. For S3 it will be all objects matching the srcPath as a prefix.
-        log.trace(LibUtils.getMsg("FILES_TXFR_LSR1", taskTenant, taskUser, "doParentStepOneA07", parentId, parentUuid, srcId, srcPath, tag));
-        fileListing = fileOpsService.lsRecursive(srcClient, srcPath, false, FileOpsService.MAX_RECURSION, IRemoteDataClient.NO_REGEX);
-        if (fileListing == null) fileListing = Collections.emptyList();
-        log.trace(LibUtils.getMsg("FILES_TXFR_LSR2", taskTenant, taskUser, "doParentStepOneA08", parentId, parentUuid, srcId, srcPath, fileListing.size(), tag));
-
-        // If no items to transfer then no child tasks, so we are done.
-        // In theory this should be very unlikely since we just checked that source path exists.
-        // In practice, it could happen if source path is deleted around the same time.
-        // Also, in practice it has happened due to listing improperly returning an empty list.
-        // If we do not handle it here we can end up with tasks stuck in the IN_PROGRESS state.
-        if (fileListing.isEmpty())
-        {
-          parentTask.setEndTime(Instant.now());
-          parentTask.setStatus(TransferTaskStatus.COMPLETED);
-          parentTask.setFinalMessage(LibUtils.getMsg("FILES_TXFR_PARENT_COMPLETE_NO_ITEMS", srcId, srcPath, tag));
-          parentTask = dao.updateTransferTaskParent(parentTask);
-          return parentTask;
-        }
-=======
     // Handle protocol tapis://
     // Destination must also be tapis protocol. Checked early on, but check again in case it slipped through.
     if (!dstUri.isTapisProtocol()) {
@@ -318,7 +294,6 @@
     boolean srcIsS3 = SystemTypeEnum.S3.equals(srcSystem.getSystemType());
     boolean srcIsGlobus = SystemTypeEnum.GLOBUS.equals(srcSystem.getSystemType());
     boolean dstIsS3 = SystemTypeEnum.S3.equals(dstSystem.getSystemType());
->>>>>>> f8294652
 
     // Establish client
     srcClient = remoteDataClientFactory.getRemoteDataClient(taskTenant, taskUser, srcSystem);
@@ -336,7 +311,7 @@
     List<FileInfo> fileListing;
     // NOTE Treat all source system types the same. For S3 it will be all objects matching the srcPath as a prefix.
     log.trace(LibUtils.getMsg("FILES_TXFR_LSR1", taskTenant, taskUser, "doParentStepOneA07", parentId, parentUuid, srcId, srcPath, tag));
-    fileListing = fileOpsService.lsRecursive(srcClient, srcPath, false, FileOpsService.MAX_RECURSION);
+    fileListing = fileOpsService.lsRecursive(srcClient, srcPath, false, FileOpsService.MAX_RECURSION, IRemoteDataClient.NO_REGEX);
     if (fileListing == null) fileListing = Collections.emptyList();
     log.trace(LibUtils.getMsg("FILES_TXFR_LSR2", taskTenant, taskUser, "doParentStepOneA08", parentId, parentUuid, srcId, srcPath, fileListing.size(), tag));
 
