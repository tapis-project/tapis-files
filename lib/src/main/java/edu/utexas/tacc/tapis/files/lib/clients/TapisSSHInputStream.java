package edu.utexas.tacc.tapis.files.lib.clients;

<<<<<<< HEAD
import edu.utexas.tacc.tapis.files.lib.caches.SSHConnectionHolder;
=======
>>>>>>> 2cac66ed
import edu.utexas.tacc.tapis.shared.ssh.apache.SSHSftpClient;

import java.io.FilterInputStream;
import java.io.IOException;
import java.io.InputStream;


/**
 *  In order to safely close an InputStream from a command or sftp channel, we need to
 *  also need to return the channel to the session and close that channel.
 */
public class TapisSSHInputStream extends FilterInputStream {


<<<<<<< HEAD
    private SSHSftpClient sftpClient;
    private SSHConnectionHolder holder;
=======
    private SSHSftpClient connection;

>>>>>>> 2cac66ed
    protected TapisSSHInputStream(InputStream in) {
        super(in);
    }

    @Override
    public int read() throws IOException {
        return super.read();
    }

    public TapisSSHInputStream(InputStream in, SSHConnectionHolder holder, SSHSftpClient client) {
        super(in);
        this.sftpClient = client;
        this.holder = holder;
    }

    @Override
    public void close() throws IOException {
        super.close();
        this.holder.returnSftpClient(sftpClient);
        sftpClient.close();
    }

    @Override
    public byte[] readAllBytes() throws IOException {
        return super.readAllBytes();
    }
}<|MERGE_RESOLUTION|>--- conflicted
+++ resolved
@@ -1,10 +1,9 @@
 package edu.utexas.tacc.tapis.files.lib.clients;
 
-<<<<<<< HEAD
 import edu.utexas.tacc.tapis.files.lib.caches.SSHConnectionHolder;
-=======
->>>>>>> 2cac66ed
 import edu.utexas.tacc.tapis.shared.ssh.apache.SSHSftpClient;
+import org.slf4j.Logger;
+import org.slf4j.LoggerFactory;
 
 import java.io.FilterInputStream;
 import java.io.IOException;
@@ -16,15 +15,10 @@
  *  also need to return the channel to the session and close that channel.
  */
 public class TapisSSHInputStream extends FilterInputStream {
-
-
-<<<<<<< HEAD
     private SSHSftpClient sftpClient;
     private SSHConnectionHolder holder;
-=======
-    private SSHSftpClient connection;
+    private static final Logger log = LoggerFactory.getLogger(TapisSSHInputStream.class);
 
->>>>>>> 2cac66ed
     protected TapisSSHInputStream(InputStream in) {
         super(in);
     }
@@ -43,6 +37,7 @@
     @Override
     public void close() throws IOException {
         super.close();
+        log.info("Closing Stream and returning sftp client");
         this.holder.returnSftpClient(sftpClient);
         sftpClient.close();
     }
