--- conflicted
+++ resolved
@@ -107,12 +107,9 @@
   @Inject
   SystemsCacheNoAuth systemsCacheNoAuth;
 
-<<<<<<< HEAD
-=======
   private  final Scheduler receiverScheduler;
   private  final Scheduler senderScheduler;
 
->>>>>>> 8262db19
   /*
    * Constructor for service.
    * Note that this is never invoked explicitly. Arguments of constructor are initialized via Dependency Injection.
@@ -814,18 +811,12 @@
   public void cleanup() {
     if(sender != null) {
       sender.close();
-<<<<<<< HEAD
-=======
       senderScheduler.dispose();
->>>>>>> 8262db19
     }
 
     if(receiver != null) {
       receiver.close();
-<<<<<<< HEAD
-=======
       receiverScheduler.dispose();
->>>>>>> 8262db19
     }
   }
 }