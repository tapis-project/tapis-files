package edu.utexas.tacc.tapis.files.lib.services;

import com.fasterxml.jackson.core.JsonProcessingException;
import com.fasterxml.jackson.databind.ObjectMapper;
import com.rabbitmq.client.AMQP.Queue.DeleteOk;
import com.rabbitmq.client.ConnectionFactory;
import edu.utexas.tacc.tapis.files.lib.caches.SystemsCache;
import edu.utexas.tacc.tapis.files.lib.clients.HTTPClient;
import edu.utexas.tacc.tapis.files.lib.clients.IRemoteDataClient;
import edu.utexas.tacc.tapis.files.lib.clients.RemoteDataClientFactory;
import edu.utexas.tacc.tapis.files.lib.dao.transfers.FileTransfersDAO;
import edu.utexas.tacc.tapis.files.lib.exceptions.DAOException;
import edu.utexas.tacc.tapis.files.lib.exceptions.ServiceException;
import edu.utexas.tacc.tapis.files.lib.json.TapisObjectMapper;
import edu.utexas.tacc.tapis.files.lib.models.ControlMessage;
import edu.utexas.tacc.tapis.files.lib.models.FileInfo;
import edu.utexas.tacc.tapis.files.lib.models.FileInfo.Permission;
import edu.utexas.tacc.tapis.files.lib.models.TransferTask;
import edu.utexas.tacc.tapis.files.lib.models.TransferTaskParent;
import edu.utexas.tacc.tapis.files.lib.models.TransferTaskStatus;
import edu.utexas.tacc.tapis.files.lib.models.TransferTaskChild;
import edu.utexas.tacc.tapis.files.lib.models.TransferTaskRequestElement;
import edu.utexas.tacc.tapis.files.lib.models.TransferURI;
import edu.utexas.tacc.tapis.files.lib.rabbit.RabbitMQConnection;
import edu.utexas.tacc.tapis.files.lib.transfers.ObservableInputStream;
import edu.utexas.tacc.tapis.files.lib.utils.Utils;
import edu.utexas.tacc.tapis.shared.exceptions.TapisException;
import edu.utexas.tacc.tapis.systems.client.gen.model.TapisSystem;
import org.jvnet.hk2.annotations.Service;
import org.slf4j.Logger;
import org.slf4j.LoggerFactory;
import reactor.core.publisher.Flux;
import reactor.core.publisher.Mono;
import reactor.core.scheduler.Scheduler;
import reactor.core.scheduler.Schedulers;
import reactor.rabbitmq.*;
import reactor.util.retry.Retry;

import javax.inject.Inject;
import org.jetbrains.annotations.NotNull;

import javax.ws.rs.ForbiddenException;
import javax.ws.rs.NotFoundException;
import java.io.IOException;
import java.io.InputStream;
import java.nio.charset.StandardCharsets;
import java.time.Duration;
import java.time.Instant;
import java.util.ArrayList;
import java.util.List;
import java.util.UUID;

import static reactor.retry.Retry.any;

@Service
public class TransfersService {
    private static final Logger log = LoggerFactory.getLogger(TransfersService.class);
    private String PARENT_QUEUE = "tapis.files.transfers.parent";
    private String CHILD_QUEUE = "tapis.files.transfers.child";
    private String CONTROL_QUEUE = "tapis.files.transfers.control";
    private static final int MAX_RETRIES = 5;
    private final Receiver receiver;
    private final Sender sender;

    private final FileTransfersDAO dao;
    private final RemoteDataClientFactory remoteDataClientFactory;
    private final SystemsCache systemsCache;
    private final FilePermsService permsService;

    private static final TransferTaskStatus[] FINAL_STATES = new TransferTaskStatus[]{
        TransferTaskStatus.FAILED,
        TransferTaskStatus.CANCELLED,
        TransferTaskStatus.COMPLETED};
    private static final ObjectMapper mapper = TapisObjectMapper.getMapper();

    @Inject
    public TransfersService(FileTransfersDAO dao,
                            FilePermsService permsService,
                            RemoteDataClientFactory remoteDataClientFactory,
                            SystemsCache systemsCache) {
        ConnectionFactory connectionFactory = RabbitMQConnection.getInstance();
        ReceiverOptions receiverOptions = new ReceiverOptions()
            .connectionFactory(connectionFactory)
            .connectionSubscriptionScheduler(Schedulers.newBoundedElastic(8, 1000, "receiver"));
        SenderOptions senderOptions = new SenderOptions()
            .connectionFactory(connectionFactory)
            .connectionSubscriptionScheduler(Schedulers.newBoundedElastic(8, 1000, "sender"));
        receiver = RabbitFlux.createReceiver(receiverOptions);
        sender = RabbitFlux.createSender(senderOptions);
        this.dao = dao;
        this.remoteDataClientFactory = remoteDataClientFactory;
        this.systemsCache = systemsCache;
        this.permsService = permsService;
    }

    public void setParentQueue(String name) {
        this.PARENT_QUEUE = name;
    }

    public void setChildQueue(String name) {
        this.CHILD_QUEUE = name;
    }

    public void setControlQueue(String name) {
        this.CONTROL_QUEUE = name;
    }

    public boolean isPermitted(@NotNull String username, @NotNull String tenantId, @NotNull UUID transferTaskUuid) throws ServiceException {
        try {
            TransferTask task = dao.getTransferTaskByUUID(transferTaskUuid);
            return task.getTenantId().equals(tenantId) && task.getUsername().equals(username);
        } catch (DAOException ex) {
            throw new ServiceException(Utils.getMsg("FILES_TXFR_SVC_ERR2", tenantId, username,
                  "isPermitted", transferTaskUuid, ex.getMessage()), ex);
        }
    }

    public TransferTask getTransferTaskDetails(UUID uuid) throws ServiceException {

        try {
            TransferTask task = dao.getTransferTaskByUUID(uuid);
            List<TransferTaskParent> parents = dao.getAllParentsForTaskByID(task.getId());
            task.setParentTasks(parents);
            for (TransferTaskParent parent: parents) {
                List<TransferTaskChild> children = dao.getAllChildren(parent);
                parent.setChildren(children);
            }
            return task;
        } catch (DAOException ex) {
            throw new ServiceException(Utils.getMsg("FILES_TXFR_SVC_ERR3",
                    "getTransferTaskDetails", uuid, ex.getMessage()), ex);
        }


    }

    public List<TransferTaskChild> getAllChildrenTasks(TransferTask task) throws ServiceException {
        try {
            return dao.getAllChildren(task);
        } catch (DAOException e) {
            throw new ServiceException(Utils.getMsg("FILES_TXFR_SVC_ERR1", task.getTenantId(), task.getUsername(),
                  "getAllChildrenTasks", task.getId(), task.getUuid(), e.getMessage()), e);
        }
    }

    public List<TransferTask> getRecentTransfers(String tenantId, String username, int limit, int offset) throws ServiceException {
        limit = Math.min(limit, 1000);
        offset = Math.max(0, offset);
        try {
            return dao.getRecentTransfersForUser(tenantId, username, limit, offset);
        } catch (DAOException ex) {
            throw new ServiceException(Utils.getMsg("FILES_TXFR_SVC_ERR5", tenantId, username,
                  "getRecentTransfers", ex.getMessage()), ex);
        }
    }

    public TransferTask getTransferTaskByUUID(@NotNull UUID taskUUID) throws ServiceException, NotFoundException {
        try {
            TransferTask task = dao.getTransferTaskByUUID(taskUUID);
            if (task == null) {
              throw new NotFoundException(Utils.getMsg("FILES_TXFR_SVC_NOT_FOUND", "getTransferTaskByUUID", taskUUID));
            }
            List<TransferTaskParent> parents = dao.getAllParentsForTaskByID(task.getId());
            task.setParentTasks(parents);

            return task;
        } catch (DAOException ex) {
            throw new ServiceException(Utils.getMsg("FILES_TXFR_SVC_ERR3",
                  "getTransferTaskByUUID", taskUUID, ex.getMessage()), ex);
        }
    }

    public TransferTask getTransferTaskById(@NotNull int id) throws ServiceException, NotFoundException {
        try {
            TransferTask task = dao.getTransferTaskByID(id);
            if (task == null) {
              throw new NotFoundException(Utils.getMsg("FILES_TXFR_SVC_NOT_FOUND", "getTransferTaskById", id));
            }
            List<TransferTaskParent> parents = dao.getAllParentsForTaskByID(task.getId());
            task.setParentTasks(parents);

            return task;
        } catch (DAOException ex) {
            throw new ServiceException(Utils.getMsg("FILES_TXFR_SVC_ERR4",
                  "getTransferTaskById", id, ex.getMessage()), ex);
        }
    }

    public TransferTaskParent getTransferTaskParentByUUID(@NotNull UUID taskUUID) throws ServiceException, NotFoundException {
        try {
            TransferTaskParent task = dao.getTransferTaskParentByUUID(taskUUID);
            if (task == null) {
              throw new NotFoundException(Utils.getMsg("FILES_TXFR_SVC_NOT_FOUND", "getTransferTaskParentByUUID", taskUUID));
            }
            return task;
        } catch (DAOException ex) {
            throw new ServiceException(Utils.getMsg("FILES_TXFR_SVC_ERR3", "getTransferTaskParentByUUID", taskUUID,
                    ex.getMessage()), ex);
        }
    }

    public TransferTask createTransfer(@NotNull String username, @NotNull String tenantId, String tag, List<TransferTaskRequestElement> elements) throws ServiceException, ForbiddenException {

        // Check ofr authorization on both source and dest systems/paths

        for (TransferTaskRequestElement elem: elements) {
            log.info("Checking permissions for transfer");
            // For http inputs no need to do any permission checking on the source
            boolean isHttpSource = elem.getSourceURI().getProtocol().equalsIgnoreCase("http");

            String srcSystemId = elem.getSourceURI().getSystemId();
            String srcPath = elem.getSourceURI().getPath();
            String destSystemId = elem.getDestinationURI().getSystemId();
            String destPath = elem.getDestinationURI().getPath();

            // If we have a tapis:// link, have to do the source perms check
            if (!isHttpSource) {
              Utils.checkPermitted(permsService, tenantId, username, srcSystemId, srcPath, srcPath, Permission.READ);
            }
<<<<<<< HEAD
            Utils.checkPermitted(permsService, tenantId, username, destSystemId, destPath, destPath, Permission.READ);
=======
            log.info("Permissions checks complete for");
            log.info(elem.toString());
>>>>>>> 7801c238
        }

        TransferTask task = new TransferTask();
        task.setTenantId(tenantId);
        task.setUsername(username);
        task.setStatus(TransferTaskStatus.ACCEPTED);
        task.setTag(tag);
        try {
            TransferTask newTask = dao.createTransferTask(task, elements);
            for (TransferTaskParent parent: newTask.getParentTasks()) {
                this.publishParentTaskMessage(parent);
            }
            return newTask;
        } catch (DAOException ex) {
            throw new ServiceException(Utils.getMsg("FILES_TXFR_SVC_ERR6", tenantId, username, "createTransfer", tag,
                  ex.getMessage()), ex);
        }
    }

    public TransferTaskChild createTransferTaskChild(@NotNull TransferTaskChild task) throws ServiceException {
        try {
            return dao.insertChildTask(task);
        } catch (DAOException ex) {
            throw new ServiceException(Utils.getMsg("FILES_TXFR_SVC_ERR1", task.getTenantId(), task.getUsername(),
                  "createTransferTaskChild", task.getId(), task.getUuid(), ex.getMessage()), ex);
        }
    }

    public void cancelTransfer(@NotNull TransferTask task) throws ServiceException, NotFoundException {
        try {
            task.setStatus(TransferTaskStatus.CANCELLED);
            dao.updateTransferTask(task);
            // todo: publish cancel message on the control queue
        } catch (DAOException ex) {
            throw new ServiceException(Utils.getMsg("FILES_TXFR_SVC_ERR1", task.getTenantId(), task.getUsername(),
                  "cancelTransfer", task.getId(), task.getUuid(), ex.getMessage()), ex);
        }
    }

    public Mono<DeleteOk> deleteQueue(String qName) {
        return sender.delete(QueueSpecification.queue(qName));
    }

    private void publishParentTaskMessage(@NotNull TransferTaskParent task) throws ServiceException {
        try {
            String m = mapper.writeValueAsString(task);
            OutboundMessage message = new OutboundMessage("", PARENT_QUEUE, m.getBytes());
            Flux<OutboundMessageResult> confirms = sender.sendWithPublishConfirms(Mono.just(message));
            sender.declareQueue(QueueSpecification.queue(PARENT_QUEUE))
                .thenMany(confirms)
                .subscribe();
        } catch (Exception e) {
            log.info(e.getMessage());
            throw new ServiceException(Utils.getMsg("FILES_TXFR_SVC_ERR1", task.getTenantId(), task.getUsername(),
                    "publishParentTaskMessage", task.getId(), task.getUuid(), e.getMessage()), e);
        }
    }

    private Mono<TransferTaskParent> deserializeParentMessage(AcknowledgableDelivery message) {
        try {
            TransferTaskParent parent = mapper.readValue(message.getBody(), TransferTaskParent.class);
            return Mono.just(parent);
        } catch (IOException ex) {
            // DO NOT requeue the message if it fails here!
            message.nack(false);
            return Mono.empty();
        }
    }

    private String groupByTenant(AcknowledgableDelivery message) throws ServiceException {
        try {
            return mapper.readValue(message.getBody(), TransferTaskParent.class).getTenantId();
        } catch (IOException ex) {
            message.nack(false);
            String msg = Utils.getMsg("FILES_TXFR_SVC_ERR11", ex.getMessage());
            log.error(msg);
            throw new ServiceException(msg, ex);
        }
    }


    public Flux<AcknowledgableDelivery> streamParentMessages() {
        ConsumeOptions options = new ConsumeOptions();
        options.qos(1000);
        Flux<AcknowledgableDelivery> parentStream = receiver.consumeManualAck(PARENT_QUEUE, options);
        return parentStream
            .delaySubscription(sender.declareQueue(QueueSpecification.queue(PARENT_QUEUE)));
    }

    public Flux<TransferTaskParent> processParentTasks(Flux<AcknowledgableDelivery> messageStream) {
        return messageStream
            .groupBy(m->{
                try {
                    return groupByTenant(m);
                } catch (ServiceException ex) {
                    return Mono.empty();
                }
            })
            .flatMap(group ->

                group
                    .parallel()
                    .runOn(Schedulers.newBoundedElastic(10, 10, "ParentPool:" + group.key()))
                    .flatMap(m->
                        deserializeParentMessage(m)
                        .flatMap(t1->Mono.fromCallable(()-> doParentChevronOne(t1))
                                .retryWhen(
                                    Retry.backoff(MAX_RETRIES, Duration.ofSeconds(1))
                                            .maxBackoff(Duration.ofMinutes(60))
                                            .filter(e -> e.getClass() == IOException.class)
                                )
                            .onErrorResume(e -> doErrorParentChevronOne(m, e, t1))
                        )
                        .flatMap(t2->{
                            m.ack();
                            return Mono.just(t2);
                        })
                    )
            );
    }

    private Mono<TransferTaskParent> doErrorParentChevronOne(AcknowledgableDelivery m, Throwable e, TransferTaskParent parent) {
        log.error(Utils.getMsg("FILES_TXFR_SVC_ERR7", parent.toString()));
        log.error(Utils.getMsg("FILES_TXFR_SVC_ERR7", e));
        m.nack(false);

        //TODO: UPDATE this when the Optional stuff gets integrated
        try {
            TransferTask task = dao.getTransferTaskByID(parent.getTaskId());
            if (task == null) {
                return Mono.empty();
            }
            task.setStatus(TransferTaskStatus.FAILED);
            task.setEndTime(Instant.now());
            task.setErrorMessage(e.getMessage());
            dao.updateTransferTask(task);
        } catch (DAOException ex) {
            log.error(Utils.getMsg("FILES_TXFR_SVC_ERR8", parent.getTaskId(), parent.getUuid()));
        }

        parent.setStatus(TransferTaskStatus.FAILED);
        parent.setEndTime(Instant.now());
        parent.setErrorMessage(e.getMessage());
        try {
            parent = dao.updateTransferTaskParent(parent);
            // This should really never happen, it means that the parent with that ID
            // was not even in the database.
            if (parent == null) {
                return Mono.empty();
            }
            return Mono.just(parent);
        } catch (DAOException ex) {
            log.error(Utils.getMsg("FILES_TXFR_SVC_ERR9", parent.getTaskId(), parent.getUuid()));
        }
        return Mono.empty();
    }


    /**
     * We prepare a "bill of materials" for the total transfer task. This includes doing a recursive listing and
     * inserting the records into the DB, then publishing all of the messages to rabbitmq. After that, the child task workers
     * will pick them up and begin the actual transferring of bytes.
     * @param parentTask
     * @return
     * @throws ServiceException
     */
    private TransferTaskParent doParentChevronOne(TransferTaskParent parentTask) throws ServiceException {
        log.debug("***** DOING doParentChevronOne ****");
        log.debug(parentTask.toString());
        TapisSystem sourceSystem;
        IRemoteDataClient sourceClient;

        // Update the top level task first, if it is not already updated with the startTime
        try {
            TransferTask task = dao.getTransferTaskByID(parentTask.getTaskId());
            if (task.getStartTime() == null) {
                task.setStartTime(Instant.now());
                task.setStatus(TransferTaskStatus.IN_PROGRESS);
                dao.updateTransferTask(task);
            }

            //update parent task status, start time
            parentTask.setStatus(TransferTaskStatus.IN_PROGRESS);
            parentTask.setStartTime(Instant.now());

        } catch (DAOException ex) {
            throw new ServiceException(Utils.getMsg("FILES_TXFR_SVC_ERR1", parentTask.getTenantId(), parentTask.getUsername(),
                  "doParentChevronOneA", parentTask.getId(), parentTask.getUuid(), ex.getMessage()), ex);
        }

        try {
            TransferURI sourceURI = parentTask.getSourceURI();

            if (sourceURI.toString().startsWith("tapis://")) {
                sourceSystem = systemsCache.getSystem(parentTask.getTenantId(), sourceURI.getSystemId(), parentTask.getUsername());
                sourceClient = remoteDataClientFactory.getRemoteDataClient(parentTask.getTenantId(), parentTask.getUsername(),
                                                                           sourceSystem, parentTask.getUsername());

                //TODO: Retries will break this, should delete anything in the DB if it is a retry?
                List<FileInfo> fileListing;
                fileListing = sourceClient.ls(sourceURI.getPath());
                List<TransferTaskChild> children = new ArrayList<>();
                long totalBytes = 0;
                for (FileInfo f : fileListing) {
                    totalBytes += f.getSize();
                    TransferTaskChild child = new TransferTaskChild(parentTask, f);
                    children.add(child);
                }
                parentTask.setTotalBytes(totalBytes);
                parentTask.setStatus(TransferTaskStatus.STAGED);
                parentTask = dao.updateTransferTaskParent(parentTask);
                dao.bulkInsertChildTasks(children);
                children = dao.getAllChildren(parentTask);
                publishBulkChildMessages(children);
            } else if (sourceURI.toString().startsWith("http://") || sourceURI.toString().startsWith("https://")) {
                TransferTaskChild task = new TransferTaskChild();
                task.setSourceURI(parentTask.getSourceURI());
                task.setParentTaskId(parentTask.getId());
                task.setTaskId(parentTask.getTaskId());
                task.setDestinationURI(parentTask.getDestinationURI());
                task.setStatus(TransferTaskStatus.ACCEPTED);
                task.setTenantId(parentTask.getTenantId());
                task.setUsername(parentTask.getUsername());
                task = dao.insertChildTask(task);
                publishChildMessage(task);
                parentTask.setStatus(TransferTaskStatus.STAGED);
                parentTask = dao.updateTransferTaskParent(parentTask);
            }
            return parentTask;
        } catch (DAOException | TapisException | IOException e) {
            throw new ServiceException(Utils.getMsg("FILES_TXFR_SVC_ERR1", parentTask.getTenantId(), parentTask.getUsername(),
                  "doParentChevronOneB", parentTask.getId(), parentTask.getUuid(), e.getMessage()), e);
        }
    }


    /**
     * Child task message processing
     */
    public void publishBulkChildMessages(List<TransferTaskChild> children) {
            Flux<OutboundMessageResult> messages = sender.sendWithPublishConfirms(
                Flux.fromIterable(children)
                    .flatMap(task->{
                        try {
                            String m = mapper.writeValueAsString(task);
                            return Flux.just(new OutboundMessage("", CHILD_QUEUE, m.getBytes(StandardCharsets.UTF_8)));
                        } catch (JsonProcessingException e) {
                           return Flux.empty();
                        }
                    })
            );

            sender.declareQueue(QueueSpecification.queue(CHILD_QUEUE))
                .thenMany(messages)
                .subscribe();
    }

    public void publishChildMessage(TransferTaskChild childTask) throws ServiceException {
        try {
            String m = mapper.writeValueAsString(childTask);
            OutboundMessage message = new OutboundMessage("", CHILD_QUEUE, m.getBytes(StandardCharsets.UTF_8));

            sender.declareQueue(QueueSpecification.queue(CHILD_QUEUE))
                .subscribe();
            sender.send(Mono.just(message))
                .subscribe();
        } catch (JsonProcessingException ex) {
            throw new ServiceException(Utils.getMsg("FILES_TXFR_SVC_ERR1", childTask.getTenantId(), childTask.getUsername(),
                  "publishChildMessage", childTask.getId(), childTask.getUuid(), ex.getMessage()), ex);
        }
    }

    private Mono<TransferTaskChild> deserializeChildMessage(AcknowledgableDelivery message) {
        try {
            TransferTaskChild child = mapper.readValue(message.getBody(), TransferTaskChild.class);
            return Mono.just(child);
        } catch (IOException ex) {
            // DO NOT requeue the message if it fails here!
            message.nack(false);
            return Mono.empty();
        }
    }

    private Integer groupByParentTask(AcknowledgableDelivery message) throws ServiceException {
        try {
            return mapper.readValue(message.getBody(), TransferTaskChild.class).getParentTaskId();
        } catch (IOException ex) {
            String msg = Utils.getMsg("FILES_TXFR_SVC_ERR12", ex.getMessage());
            log.error(msg);
            throw new ServiceException(msg, ex);
        }
    }

    public Flux<AcknowledgableDelivery> streamChildMessages() {
        ConsumeOptions options = new ConsumeOptions();
        options.qos(1000);
        Flux<AcknowledgableDelivery> childMessageStream = receiver.consumeManualAck(CHILD_QUEUE, options);
        return childMessageStream
            .delaySubscription(sender.declareQueue(QueueSpecification.queue(CHILD_QUEUE)));
    }


    /**
     * This is the main processing workflow. Starting with the raw message stream created by streamChildMessages(),
     * we walk through the transfer process. A Flux<TransferTaskChild> is returned and can be subscribed to later
     * for further processing / notifications / logging
     * @param messageStream stream of messages from RabbitMQ
     * @return a Flux of TransferTaskChild
     */
    public Flux<TransferTaskChild> processChildTasks(@NotNull Flux<AcknowledgableDelivery> messageStream) {
        // Deserialize the message so that we can pass that into the reactor chain.
        return messageStream
            .log()
            .groupBy( m-> {
                try {
                    return groupByParentTask(m);
                } catch (ServiceException ex) {
                    return Mono.empty();
                }
            })
            .flatMap(group-> {
                Scheduler scheduler = Schedulers.newBoundedElastic(5,100,"ChildPool:"+group.key());

                return group
                    .parallel()
                    .runOn(scheduler)
                    .flatMap(
                        //Wwe need the message in scope so we can ack/nack it later
                        m -> deserializeChildMessage(m)
                            .flatMap(t1 -> Mono.fromCallable(() -> chevronOne(t1))
                                .retryWhen(
                                    Retry.backoff(MAX_RETRIES, Duration.ofSeconds(0))
                                        .maxBackoff(Duration.ofSeconds(10))
                                        .scheduler(scheduler)
                                ).onErrorResume(e -> doErrorChevronOne(m, e, t1))
                            )
                            .flatMap(t2 -> Mono.fromCallable(() -> chevronTwo(t2))
                                .retryWhen(
                                    Retry.backoff(MAX_RETRIES, Duration.ofMillis(100))
                                        .maxBackoff(Duration.ofMinutes(30))
                                        .scheduler(scheduler)
                                        .filter(e -> e.getClass() == IOException.class)
//                                        .filter(e -> e.getClass() != TapisException.class)
                                ).onErrorResume(e -> doErrorChevronOne(m, e, t2))
                            )
                            .flatMap(t3 -> Mono.fromCallable(() -> chevronThree(t3))
                                .retryWhen(
                                    Retry.backoff(MAX_RETRIES, Duration.ofSeconds(0))
                                        .maxBackoff(Duration.ofSeconds(10))
                                        .scheduler(scheduler)
                                ).onErrorResume(e -> doErrorChevronOne(m, e, t3))
                            )
                            .flatMap(t4 -> Mono.fromCallable(() -> chevronFour(t4))
                                .retryWhen(
                                    Retry.backoff(MAX_RETRIES, Duration.ofSeconds(0))
                                        .maxBackoff(Duration.ofSeconds(10))
                                        .scheduler(scheduler)
                                ).onErrorResume(e -> doErrorChevronOne(m, e, t4))
                            )
                            .flatMap(t5 -> {
                                m.ack();
                                return Mono.just(t5);
                            })
                          .flatMap(t6->Mono.fromCallable(()->chevronFive(t6, scheduler)))

                    );
            });
    }

    /**
     *
     * @param message Message from rabbitmq
     * @param cause Exception that was thrown
     * @param child the Child task that failed
     * @return
     */
    private Mono<TransferTaskChild> doErrorChevronOne(AcknowledgableDelivery message, Throwable cause, TransferTaskChild child) {
        message.nack(false);
        log.error(Utils.getMsg("FILES_TXFR_SVC_ERR10", child.toString()));

        //TODO: Fix this for the "optional" flag
        try {

            // Child First
            child.setStatus(TransferTaskStatus.FAILED);
            child.setErrorMessage(cause.getMessage());
            dao.updateTransferTaskChild(child);

            //Now parent
            TransferTaskParent parent = dao.getTransferTaskParentById(child.getParentTaskId());
            parent.setStatus(TransferTaskStatus.FAILED);
            parent.setErrorMessage(cause.getMessage());
            dao.updateTransferTaskParent(parent);

            //Finally the top level task
            TransferTask topTask = dao.getTransferTaskByID(child.getTaskId());
            topTask.setStatus(TransferTaskStatus.FAILED);
            topTask.setErrorMessage(cause.getMessage());
            dao.updateTransferTask(topTask);

        } catch (DAOException ignored) {
            log.error(Utils.getMsg("FILES_TXFR_SVC_ERR1", child.getTenantId(), child.getUsername(),
                  "doErrorChevronOne", child.getId(), child.getUuid(), ignored.getMessage()), ignored);
        }
        return Mono.empty();
    }

    /**
     * Step one: We update the task's status and the parent task if necessary
     *
     * @param taskChild
     * @return
     */
    private TransferTaskChild chevronOne(@NotNull TransferTaskChild taskChild) throws ServiceException {
        log.debug("***** DOING chevronOne ****");
        try {
            TransferTaskParent parentTask = dao.getTransferTaskParentById(taskChild.getParentTaskId());
            if (parentTask.getStatus().equals(TransferTaskStatus.CANCELLED)) {
                return taskChild;
            }
            taskChild = dao.getChildTaskByUUID(taskChild);
            taskChild.setStatus(TransferTaskStatus.IN_PROGRESS);
            taskChild.setStartTime(Instant.now());
            dao.updateTransferTaskChild(taskChild);

            // If the parent task has not been set to IN_PROGRESS do it here.
            if (!parentTask.getStatus().equals(TransferTaskStatus.IN_PROGRESS)) {
                parentTask.setStatus(TransferTaskStatus.IN_PROGRESS);
                dao.updateTransferTaskParent(parentTask);
            }
            return taskChild;
        } catch (DAOException ex) {
            throw new ServiceException(Utils.getMsg("FILES_TXFR_SVC_ERR1", taskChild.getTenantId(), taskChild.getUsername(),
                  "chevronOne", taskChild.getId(), taskChild.getUuid(), ex.getMessage()), ex);
        }

    }


    /**
     * Chevron 2: The meat of the operation. We get remote clients for source and dest and send bytes
     * @param taskChild
     * @return
     * @throws ServiceException
     */
    private TransferTaskChild chevronTwo(TransferTaskChild taskChild) throws ServiceException, NotFoundException, IOException, TapisException {
        log.debug("***** DOING chevronTwo ****");
        log.debug(taskChild.toString());
        TapisSystem sourceSystem;
        TapisSystem destSystem;
        IRemoteDataClient sourceClient;
        IRemoteDataClient destClient;

        //Step 1: Update task in DB to IN_PROGRESS and increment the retries on this particular task
        try {
            taskChild.setStatus(TransferTaskStatus.IN_PROGRESS);
            taskChild.setRetries(taskChild.getRetries() + 1);
            taskChild = dao.updateTransferTaskChild(taskChild);
        } catch (DAOException ex) {
            throw new ServiceException(Utils.getMsg("FILES_TXFR_SVC_ERR1", taskChild.getTenantId(), taskChild.getUsername(),
                  "chevronTwoA", taskChild.getId(), taskChild.getUuid(), ex.getMessage()), ex);
        }

        String sourcePath;
        TransferURI destURL;
        TransferURI sourceURL = taskChild.getSourceURI();

        destURL = taskChild.getDestinationURI();

        if (taskChild.getSourceURI().toString().startsWith("https://") || taskChild.getSourceURI().toString().startsWith("http://")) {
            sourceClient = new HTTPClient(taskChild.getTenantId(), taskChild.getUsername(), sourceURL.toString(), destURL.toString());
            //This should be the full string URL such as http://google.com
            sourcePath = sourceURL.toString();
        } else  {
            sourcePath = sourceURL.getPath();
            sourceSystem = systemsCache.getSystem(taskChild.getTenantId(), sourceURL.getSystemId(), taskChild.getUsername());
            sourceClient = remoteDataClientFactory.getRemoteDataClient(taskChild.getTenantId(), taskChild.getUsername(),
                                                                       sourceSystem, taskChild.getUsername());

        }

        //Step 2: Get clients for source / dest
        try {
            destSystem = systemsCache.getSystem(taskChild.getTenantId(), destURL.getSystemId(), taskChild.getUsername());
            destClient = remoteDataClientFactory.getRemoteDataClient(taskChild.getTenantId(), taskChild.getUsername(),
                                                                     destSystem, taskChild.getUsername());
        } catch (IOException | ServiceException ex) {
            throw new ServiceException(Utils.getMsg("FILES_TXFR_SVC_ERR1", taskChild.getTenantId(), taskChild.getUsername(),
                  "chevronTwoB", taskChild.getId(), taskChild.getUuid(), ex.getMessage()), ex);
        }

        //Step 3: Stream the file contents to dest
        try (InputStream sourceStream =  sourceClient.getStream(sourcePath);
             ObservableInputStream observableInputStream = new ObservableInputStream(sourceStream)
        ){

            // Observe the progress event stream, just get the last event from
            // the past 1 second.
            final TransferTaskChild finalTaskChild = taskChild;
            observableInputStream.getEventStream()
                .window(Duration.ofMillis(1000))
                .flatMap(window->window.takeLast(1))
                .publishOn(Schedulers.boundedElastic())
                .flatMap((prog)->this.updateProgress(prog, finalTaskChild))
                .subscribe();
            destClient.insert(destURL.getPath(), observableInputStream);

        }
        return taskChild;
    }

    private Mono<Long> updateProgress(Long aLong, TransferTaskChild taskChild) {
        taskChild.setBytesTransferred(aLong);
        try {
            dao.updateTransferTaskChild(taskChild);
            return Mono.just(aLong);
        } catch (DAOException ex) {
            log.error(Utils.getMsg("FILES_TXFR_SVC_ERR1", taskChild.getTenantId(), taskChild.getUsername(),
                    "updateProgress", taskChild.getId(), taskChild.getUuid(), ex.getMessage()));
            return Mono.empty();
        }
    }

    /**
     * Book keeping and cleanup. Mark the child as COMPLETE and check if the parent task is complete.
     *
     * @param taskChild
     * @return
     */
    private TransferTaskChild chevronThree(@NotNull TransferTaskChild taskChild) throws ServiceException {
        log.info("***** DOING chevronThree **** {}", taskChild);
        try {
            taskChild.setStatus(TransferTaskStatus.COMPLETED);
            taskChild.setEndTime(Instant.now());
            taskChild = dao.updateTransferTaskChild(taskChild);
            return taskChild;
        } catch (DAOException ex) {
            throw new ServiceException(Utils.getMsg("FILES_TXFR_SVC_ERR1", taskChild.getTenantId(), taskChild.getUsername(),
                  "chevronThree", taskChild.getId(), taskChild.getUuid(), ex.getMessage()), ex);
        }
    }

    private TransferTaskChild chevronFour(@NotNull TransferTaskChild taskChild) throws ServiceException {
        log.info("***** DOING chevronFour **** {}", taskChild);
        try {
            TransferTask task = dao.getTransferTaskByID(taskChild.getTaskId());
            TransferTaskParent parent = dao.getTransferTaskParentById(taskChild.getParentTaskId());
            // Check to see if all the children are complete. If so, update the parent task
            // TODO: Race condition?
            if (!task.getStatus().equals(TransferTaskStatus.COMPLETED)) {
                long incompleteCount = dao.getIncompleteChildrenCount(taskChild.getTaskId());
                if (incompleteCount == 0) {
                    task.setStatus(TransferTaskStatus.COMPLETED);
                    task.setEndTime(Instant.now());
                    dao.updateTransferTask(task);
                }
            }

            if (!parent.getStatus().equals(TransferTaskStatus.COMPLETED)) {
                long incompleteCount = dao.getIncompleteChildrenCountForParent(taskChild.getParentTaskId());
                if (incompleteCount == 0) {
                    parent.setStatus(TransferTaskStatus.COMPLETED);
                    parent.setEndTime(Instant.now());
                    parent.setBytesTransferred(parent.getBytesTransferred() + taskChild.getBytesTransferred());
                    dao.updateTransferTaskParent(parent);
                    log.info("Updated parent task {}", parent);
                }
            }

            return taskChild;
        } catch (DAOException ex) {
            throw new ServiceException(Utils.getMsg("FILES_TXFR_SVC_ERR1", taskChild.getTenantId(), taskChild.getUsername(),
                  "chevronFour", taskChild.getId(), taskChild.getUuid(), ex.getMessage()), ex);
        }
    }

    private TransferTaskChild chevronFive(@NotNull TransferTaskChild taskChild, Scheduler scheduler) throws ServiceException {
        log.info("***** DOING chevronFive **** {}", taskChild);
        try {
            TransferTask task = dao.getTransferTaskByID(taskChild.getTaskId());
            if (task.getStatus().equals(TransferTaskStatus.COMPLETED)) {
                dao.updateTransferTask(task);
                log.info(scheduler.toString());
                log.info("PARENT TASK {} COMPLETE", taskChild);
                log.info("CHILD TASK RETRIES: {}", taskChild.getRetries());
            }
            return taskChild;
        } catch (DAOException ex) {
            throw new ServiceException(Utils.getMsg("FILES_TXFR_SVC_ERR1", taskChild.getTenantId(), taskChild.getUsername(),
                  "chevronFive", taskChild.getId(), taskChild.getUuid(), ex.getMessage()), ex);
        }
    }


    private Mono<ControlMessage> deserializeControlMessage(AcknowledgableDelivery message) {
        try {
            ControlMessage controlMessage = mapper.readValue(message.getBody(), ControlMessage.class);
            return Mono.just(controlMessage);
        } catch (IOException ex) {
            // DO NOT requeue the message if it fails here!
            message.nack(false);
            return Mono.empty();
        }
    }


    /**
     * Stream the messages coming off of the CONTROL_QUEUE
     * @return A flux of ControlMessage
     */
    public Flux<ControlMessage> streamControlMessages() {
        ConsumeOptions options = new ConsumeOptions();
        options.qos(1000);
        Flux<AcknowledgableDelivery> controlMessageStream = receiver.consumeManualAck(CONTROL_QUEUE, options);
        return controlMessageStream
            .delaySubscription(sender.declareQueue(QueueSpecification.queue(CONTROL_QUEUE)))
            .flatMap(this::deserializeControlMessage);
    }
}<|MERGE_RESOLUTION|>--- conflicted
+++ resolved
@@ -217,12 +217,9 @@
             if (!isHttpSource) {
               Utils.checkPermitted(permsService, tenantId, username, srcSystemId, srcPath, srcPath, Permission.READ);
             }
-<<<<<<< HEAD
             Utils.checkPermitted(permsService, tenantId, username, destSystemId, destPath, destPath, Permission.READ);
-=======
             log.info("Permissions checks complete for");
             log.info(elem.toString());
->>>>>>> 7801c238
         }
 
         TransferTask task = new TransferTask();
