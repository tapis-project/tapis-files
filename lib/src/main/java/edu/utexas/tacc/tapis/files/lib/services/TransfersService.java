--- conflicted
+++ resolved
@@ -201,30 +201,6 @@
 
     public TransferTask createTransfer(@NotNull String username, @NotNull String tenantId, String tag, List<TransferTaskRequestElement> elements) throws ServiceException, ForbiddenException {
 
-<<<<<<< HEAD
-        // Check ofr authorization on both source and dest systems/paths
-
-        for (TransferTaskRequestElement elem: elements) {
-            log.info("Checking permissions for transfer");
-            // For http inputs no need to do any permission checking on the source
-            boolean isHttpSource = elem.getSourceURI().getProtocol().equalsIgnoreCase("http");
-
-            String srcSystemId = elem.getSourceURI().getSystemId();
-            String srcPath = elem.getSourceURI().getPath();
-            String destSystemId = elem.getDestinationURI().getSystemId();
-            String destPath = elem.getDestinationURI().getPath();
-
-            // If we have a tapis:// link, have to do the source perms check
-            if (!isHttpSource) {
-              Utils.checkPermitted(permsService, tenantId, username, srcSystemId, srcPath, srcPath, Permission.READ);
-            }
-            Utils.checkPermitted(permsService, tenantId, username, destSystemId, destPath, destPath, Permission.READ);
-            log.info("Permissions checks complete for");
-            log.info(elem.toString());
-        }
-
-=======
->>>>>>> 3588d9fe
         TransferTask task = new TransferTask();
         task.setTenantId(tenantId);
         task.setUsername(username);
