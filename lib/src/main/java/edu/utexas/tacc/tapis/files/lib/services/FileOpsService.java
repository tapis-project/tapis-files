package edu.utexas.tacc.tapis.files.lib.services;

import edu.utexas.tacc.tapis.files.lib.clients.IRemoteDataClient;
import edu.utexas.tacc.tapis.files.lib.exceptions.ServiceException;
import edu.utexas.tacc.tapis.files.lib.models.FileInfo;
import edu.utexas.tacc.tapis.files.lib.models.FileInfo.Permission;
import edu.utexas.tacc.tapis.files.lib.utils.Constants;
import edu.utexas.tacc.tapis.files.lib.utils.Utils;
import edu.utexas.tacc.tapis.shared.security.TenantManager;
import org.apache.commons.io.FilenameUtils;
import org.apache.commons.lang3.StringUtils;
import org.jvnet.hk2.annotations.Service;
import org.slf4j.Logger;
import org.slf4j.LoggerFactory;

import org.jetbrains.annotations.NotNull;

import javax.inject.Inject;
import javax.ws.rs.ForbiddenException;
import javax.ws.rs.NotAuthorizedException;
import javax.ws.rs.NotFoundException;
import java.io.IOException;
import java.io.InputStream;
import java.io.OutputStream;
import java.util.ArrayList;
import java.util.List;
import java.util.stream.Collectors;
import java.util.zip.ZipEntry;
import java.util.zip.ZipOutputStream;


@Service
public class FileOpsService implements IFileOpsService {

    private static final Logger log = LoggerFactory.getLogger(FileOpsService.class);
    private static final int MAX_LISTING_SIZE = Constants.MAX_LISTING_SIZE;
    private final FilePermsService permsService;

    // 0 = tenantBaseUri, 1=systemId, 2=path
    private String TAPIS_FILES_URI_FORMAT = "tapis://{0}/{1}/{2}";
    private static int MAX_RECURSION = 20;

    @Inject
    public FileOpsService(FilePermsService permsService) {
        this.permsService = permsService;
    }


    @Override
    public List<FileInfo> ls(IRemoteDataClient client, @NotNull String path) throws ServiceException, NotFoundException, NotAuthorizedException {
        return ls(client, path, MAX_LISTING_SIZE, 0);
    }

    private boolean checkPermissions(String tenantId, String username, String systemId, String path, FileInfo.Permission permission) throws ServiceException, ForbiddenException {
        String cleanedPath = FilenameUtils.normalize(path);
        boolean permitted = permsService.isPermitted(tenantId, username, systemId, cleanedPath, permission);
        if (!permitted) {
            String msg = Utils.getMsg("FILES_NOT_AUTHORIZED", tenantId, username, systemId, cleanedPath);
            throw new ForbiddenException(msg);
        }
        return true;
    }

    private void listDirectoryRec(IRemoteDataClient client, String basePath, List<FileInfo> listing, int depth, int maxDepth) throws ServiceException, NotFoundException{
        List<FileInfo> currentListing = this.ls(client, basePath);
        listing.addAll(currentListing.stream().filter((f)->!f.isDir()).collect(Collectors.toList()));
        for (FileInfo fileInfo: currentListing) {
            if (fileInfo.isDir() && depth < maxDepth) {
                depth++;
                listDirectoryRec(client, fileInfo.getPath(), listing, depth, maxDepth);
            }
        }
    }

    @Override
    public List<FileInfo> lsRecursive(IRemoteDataClient client, @NotNull String path, @NotNull int maxDepth) throws ServiceException, NotFoundException, ForbiddenException {
        maxDepth = Math.min(maxDepth, MAX_RECURSION);
        checkPermissions(client.getOboTenant(), client.getOboUser(), client.getSystemId(), path, FileInfo.Permission.READ);
        List<FileInfo> listing = new ArrayList<>();
        listDirectoryRec(client, path, listing, 0, maxDepth);
        log.info(listing.toString());
        return listing;
    }

    @Override
    public List<FileInfo> ls(IRemoteDataClient client, @NotNull String path, long limit, long offset) throws ServiceException, NotFoundException {
        try {
            String cleanedPath = FilenameUtils.normalize(path);
<<<<<<< HEAD
            Utils.checkPermitted(permsService, client.getOboTenant(), client.getOboUser(), client.getSystemId(), cleanedPath, path, Permission.READ);
            List<FileInfo> listing = client.ls(path, limit, offset);
=======
            if (StringUtils.isEmpty(cleanedPath)) cleanedPath = "/";
            checkPermissions(client.getOboTenant(), client.getOboUser(), client.getSystemId(), cleanedPath, FileInfo.Permission.READ);
            List<FileInfo> listing = client.ls(cleanedPath, limit, offset);
>>>>>>> 7528a50a
            return listing;
        } catch (IOException ex) {
            String msg = Utils.getMsg("FILES_OPSC_ERR", client.getOboTenant(), client.getOboUser(), "listing",
                                      client.getSystemId(), path, ex.getMessage());
            log.error(msg, ex);
            throw new ServiceException(msg, ex);
        }
    }

    @Override
    public void mkdir(IRemoteDataClient client, String path) throws ServiceException, ForbiddenException {
        try {
            String cleanedPath = FilenameUtils.normalize(path);
<<<<<<< HEAD
            Utils.checkPermitted(permsService, client.getOboTenant(), client.getOboUser(), client.getSystemId(), cleanedPath, path, Permission.MODIFY);
=======
            checkPermissions(client.getOboTenant(), client.getOboUser(), client.getSystemId(), path, FileInfo.Permission.READ);
>>>>>>> 7528a50a
            client.mkdir(cleanedPath);
        } catch (IOException ex) {
            String msg = Utils.getMsg("FILES_OPSC_ERR", client.getOboTenant(), client.getOboUser(), "mkdir",
                                      client.getSystemId(), path, ex.getMessage());
            log.error(msg, ex);
            throw new ServiceException(msg, ex);
        }
    }

    @Override
    public void insert(IRemoteDataClient client, String path, @NotNull InputStream inputStream) throws ServiceException, NotFoundException, ForbiddenException {
        try {
<<<<<<< HEAD
            Utils.checkPermitted(permsService, client.getOboTenant(), client.getOboUser(), client.getSystemId(), path, path, Permission.MODIFY);
=======
            checkPermissions(client.getOboTenant(), client.getOboUser(), client.getSystemId(), path, FileInfo.Permission.READ);
>>>>>>> 7528a50a
            client.insert(path, inputStream);
        } catch (IOException ex) {
            String msg = Utils.getMsg("FILES_OPSC_ERR", client.getOboTenant(), client.getOboUser(), "insert",
                                      client.getSystemId(), path, ex.getMessage());
            log.error(msg, ex);
            throw new ServiceException(msg, ex);
        }
    }

    @Override
    public void move(IRemoteDataClient client, String path, String newPath) throws ServiceException, NotFoundException, ForbiddenException {
        try {
<<<<<<< HEAD
            // Check the source and destination both have MODIFY perm
            Utils.checkPermitted(permsService, client.getOboTenant(), client.getOboUser(), client.getSystemId(), path, path, Permission.MODIFY);
            Utils.checkPermitted(permsService, client.getOboTenant(), client.getOboUser(), client.getSystemId(), newPath, path, Permission.MODIFY);
=======
            checkPermissions(client.getOboTenant(), client.getOboUser(), client.getSystemId(), path, FileInfo.Permission.MODIFY);
            checkPermissions(client.getOboTenant(), client.getOboUser(), client.getSystemId(), newPath, FileInfo.Permission.MODIFY);
>>>>>>> 7528a50a
            client.move(path, newPath);
            permsService.replacePathPrefix(client.getOboTenant(), client.getOboUser(), client.getSystemId(), path, newPath);
        } catch (IOException ex) {
            String msg = Utils.getMsg("FILES_OPSC_ERR", client.getOboTenant(), client.getOboUser(), "move",
                                      client.getSystemId(), path, ex.getMessage());
            log.error(msg, ex);
            throw new ServiceException(msg, ex);
        }
    }

    @Override
    public void copy(IRemoteDataClient client, String path, String newPath) throws ServiceException, NotFoundException, ForbiddenException {
        try {
<<<<<<< HEAD
            // Check the source has READ and destination has MODIFY perm
            Utils.checkPermitted(permsService, client.getOboTenant(), client.getOboUser(), client.getSystemId(), path, path, Permission.READ);
            Utils.checkPermitted(permsService, client.getOboTenant(), client.getOboUser(), client.getSystemId(), newPath, path, Permission.MODIFY);
=======
            checkPermissions(client.getOboTenant(), client.getOboUser(), client.getSystemId(), path, FileInfo.Permission.READ);
            checkPermissions(client.getOboTenant(), client.getOboUser(), client.getSystemId(), newPath, FileInfo.Permission.MODIFY);
>>>>>>> 7528a50a
            client.copy(path, newPath);
        } catch (IOException ex) {
            String msg = Utils.getMsg("FILES_OPSC_ERR", client.getOboTenant(), client.getOboUser(), "copy",
                                      client.getSystemId(), path, ex.getMessage());
            log.error(msg, ex);
            throw new ServiceException(msg, ex);
        }
    }


    @Override
    public void delete(IRemoteDataClient client, @NotNull String path) throws ServiceException, NotFoundException, ForbiddenException {
        try {
<<<<<<< HEAD
            Utils.checkPermitted(permsService, client.getOboTenant(), client.getOboUser(), client.getSystemId(), path, path, Permission.MODIFY);
=======
            checkPermissions(client.getOboTenant(), client.getOboUser(), client.getSystemId(), path, FileInfo.Permission.MODIFY);
>>>>>>> 7528a50a
            client.delete(path);
        } catch (IOException ex) {
            String msg = Utils.getMsg("FILES_OPSC_ERR", client.getOboTenant(), client.getOboUser(), "delete",
                                      client.getSystemId(), path, ex.getMessage());
            log.error(msg, ex);
            throw new ServiceException(msg, ex);
        }
    }

    /**
     * In order to have the method auto disconnect the client, we have to copy the
     * original InputStream from the client to another InputStream or else
     * the finally block immediately disconnects.
     *
     * @param path String
     * @return InputStream
     * @throws ServiceException
     */
    @Override
    public InputStream getStream(IRemoteDataClient client, String path) throws ServiceException, NotFoundException, ForbiddenException{

        try {
<<<<<<< HEAD
            Utils.checkPermitted(permsService, client.getOboTenant(), client.getOboUser(), client.getSystemId(), path, path, Permission.READ);
=======
            checkPermissions(client.getOboTenant(), client.getOboUser(), client.getSystemId(), path, FileInfo.Permission.READ);
>>>>>>> 7528a50a
            InputStream fileStream = client.getStream(path);
            return fileStream;
        } catch (IOException ex) {
            String msg = Utils.getMsg("FILES_OPSC_ERR", client.getOboTenant(), client.getOboUser(), "getContents",
                                      client.getSystemId(), path, ex.getMessage());
            log.error(msg, ex);
            throw new ServiceException(msg, ex);
        }
    }

    @Override
    public InputStream getBytes(IRemoteDataClient client, @NotNull String path, long startByte, long count) throws ServiceException, NotFoundException, ForbiddenException {
        try  {
<<<<<<< HEAD
            Utils.checkPermitted(permsService, client.getOboTenant(), client.getOboUser(), client.getSystemId(), path, path, Permission.READ);
=======
            checkPermissions(client.getOboTenant(), client.getOboUser(), client.getSystemId(), path, FileInfo.Permission.READ);
>>>>>>> 7528a50a
            InputStream fileStream = client.getBytesByRange(path, startByte, count);
            return fileStream;
        } catch (IOException ex) {
            String msg = Utils.getMsg("FILES_OPSC_ERR", client.getOboTenant(), client.getOboUser(), "getBytes",
                                      client.getSystemId(), path, ex.getMessage());
            log.error(msg, ex);
            throw new ServiceException(msg, ex);
        }
    }

    @Override
    public InputStream more(IRemoteDataClient client, @NotNull String path, long startPage) throws ServiceException, NotFoundException, ForbiddenException {
        long startByte = (startPage - 1) * 1024;
        try  {
<<<<<<< HEAD
            Utils.checkPermitted(permsService, client.getOboTenant(), client.getOboUser(), client.getSystemId(), path, path, Permission.READ);
=======
            checkPermissions(client.getOboTenant(), client.getOboUser(), client.getSystemId(), path, FileInfo.Permission.READ);
>>>>>>> 7528a50a
            InputStream fileStream = client.getBytesByRange(path, startByte, startByte + 1023);
            return fileStream;
        } catch (IOException ex) {
            String msg = Utils.getMsg("FILES_OPSC_ERR", client.getOboTenant(), client.getOboUser(), "more",
                                      client.getSystemId(), path, ex.getMessage());
            log.error(msg, ex);
            throw new ServiceException(msg, ex);
        }
    }

    /**
     * Genereate a streaming zip archive of a target path.
     * @param outputStream
     * @param path
     * @return
     * @throws IOException
     */
    @Override
<<<<<<< HEAD
    public void getZip(IRemoteDataClient client, @NotNull OutputStream outputStream, @NotNull String path) throws ServiceException, NotAuthorizedException {

        Utils.checkPermitted(permsService, client.getOboTenant(), client.getOboUser(), client.getSystemId(), path, path, Permission.READ);

=======
    public void getZip(IRemoteDataClient client, @NotNull OutputStream outputStream, @NotNull String path) throws ServiceException, ForbiddenException {
        checkPermissions(client.getOboTenant(), client.getOboUser(), client.getSystemId(), path, FileInfo.Permission.READ);
>>>>>>> 7528a50a
        //TODO: This should be made for recursive listings
        List<FileInfo> listing = this.lsRecursive(client, path, MAX_RECURSION);
        log.info(listing.toString());
        try (ZipOutputStream zipStream = new ZipOutputStream(outputStream)) {
            for (FileInfo fileInfo: listing) {
                try (InputStream inputStream = this.getStream(client, fileInfo.getPath()) ) {
                    ZipEntry entry = new ZipEntry(fileInfo.getPath());
                    zipStream.putNextEntry(entry);
                    inputStream.transferTo(zipStream);
                    zipStream.closeEntry();
                    log.debug("Added {} to zip", fileInfo);
                }
            }
        } catch (IOException ex) {
            String msg = Utils.getMsg("FILES_OPSC_ERR", client.getOboTenant(), client.getOboUser(), "getZip",
                                       client.getSystemId(), path, ex.getMessage());
            log.error(msg, ex);
            throw new ServiceException(msg, ex);
        }
    }
}<|MERGE_RESOLUTION|>--- conflicted
+++ resolved
@@ -86,14 +86,9 @@
     public List<FileInfo> ls(IRemoteDataClient client, @NotNull String path, long limit, long offset) throws ServiceException, NotFoundException {
         try {
             String cleanedPath = FilenameUtils.normalize(path);
-<<<<<<< HEAD
+            if (StringUtils.isEmpty(cleanedPath)) cleanedPath = "/";
             Utils.checkPermitted(permsService, client.getOboTenant(), client.getOboUser(), client.getSystemId(), cleanedPath, path, Permission.READ);
-            List<FileInfo> listing = client.ls(path, limit, offset);
-=======
-            if (StringUtils.isEmpty(cleanedPath)) cleanedPath = "/";
-            checkPermissions(client.getOboTenant(), client.getOboUser(), client.getSystemId(), cleanedPath, FileInfo.Permission.READ);
             List<FileInfo> listing = client.ls(cleanedPath, limit, offset);
->>>>>>> 7528a50a
             return listing;
         } catch (IOException ex) {
             String msg = Utils.getMsg("FILES_OPSC_ERR", client.getOboTenant(), client.getOboUser(), "listing",
@@ -107,11 +102,7 @@
     public void mkdir(IRemoteDataClient client, String path) throws ServiceException, ForbiddenException {
         try {
             String cleanedPath = FilenameUtils.normalize(path);
-<<<<<<< HEAD
             Utils.checkPermitted(permsService, client.getOboTenant(), client.getOboUser(), client.getSystemId(), cleanedPath, path, Permission.MODIFY);
-=======
-            checkPermissions(client.getOboTenant(), client.getOboUser(), client.getSystemId(), path, FileInfo.Permission.READ);
->>>>>>> 7528a50a
             client.mkdir(cleanedPath);
         } catch (IOException ex) {
             String msg = Utils.getMsg("FILES_OPSC_ERR", client.getOboTenant(), client.getOboUser(), "mkdir",
@@ -124,11 +115,7 @@
     @Override
     public void insert(IRemoteDataClient client, String path, @NotNull InputStream inputStream) throws ServiceException, NotFoundException, ForbiddenException {
         try {
-<<<<<<< HEAD
             Utils.checkPermitted(permsService, client.getOboTenant(), client.getOboUser(), client.getSystemId(), path, path, Permission.MODIFY);
-=======
-            checkPermissions(client.getOboTenant(), client.getOboUser(), client.getSystemId(), path, FileInfo.Permission.READ);
->>>>>>> 7528a50a
             client.insert(path, inputStream);
         } catch (IOException ex) {
             String msg = Utils.getMsg("FILES_OPSC_ERR", client.getOboTenant(), client.getOboUser(), "insert",
@@ -141,14 +128,9 @@
     @Override
     public void move(IRemoteDataClient client, String path, String newPath) throws ServiceException, NotFoundException, ForbiddenException {
         try {
-<<<<<<< HEAD
             // Check the source and destination both have MODIFY perm
             Utils.checkPermitted(permsService, client.getOboTenant(), client.getOboUser(), client.getSystemId(), path, path, Permission.MODIFY);
             Utils.checkPermitted(permsService, client.getOboTenant(), client.getOboUser(), client.getSystemId(), newPath, path, Permission.MODIFY);
-=======
-            checkPermissions(client.getOboTenant(), client.getOboUser(), client.getSystemId(), path, FileInfo.Permission.MODIFY);
-            checkPermissions(client.getOboTenant(), client.getOboUser(), client.getSystemId(), newPath, FileInfo.Permission.MODIFY);
->>>>>>> 7528a50a
             client.move(path, newPath);
             permsService.replacePathPrefix(client.getOboTenant(), client.getOboUser(), client.getSystemId(), path, newPath);
         } catch (IOException ex) {
@@ -162,14 +144,9 @@
     @Override
     public void copy(IRemoteDataClient client, String path, String newPath) throws ServiceException, NotFoundException, ForbiddenException {
         try {
-<<<<<<< HEAD
             // Check the source has READ and destination has MODIFY perm
             Utils.checkPermitted(permsService, client.getOboTenant(), client.getOboUser(), client.getSystemId(), path, path, Permission.READ);
             Utils.checkPermitted(permsService, client.getOboTenant(), client.getOboUser(), client.getSystemId(), newPath, path, Permission.MODIFY);
-=======
-            checkPermissions(client.getOboTenant(), client.getOboUser(), client.getSystemId(), path, FileInfo.Permission.READ);
-            checkPermissions(client.getOboTenant(), client.getOboUser(), client.getSystemId(), newPath, FileInfo.Permission.MODIFY);
->>>>>>> 7528a50a
             client.copy(path, newPath);
         } catch (IOException ex) {
             String msg = Utils.getMsg("FILES_OPSC_ERR", client.getOboTenant(), client.getOboUser(), "copy",
@@ -183,11 +160,7 @@
     @Override
     public void delete(IRemoteDataClient client, @NotNull String path) throws ServiceException, NotFoundException, ForbiddenException {
         try {
-<<<<<<< HEAD
             Utils.checkPermitted(permsService, client.getOboTenant(), client.getOboUser(), client.getSystemId(), path, path, Permission.MODIFY);
-=======
-            checkPermissions(client.getOboTenant(), client.getOboUser(), client.getSystemId(), path, FileInfo.Permission.MODIFY);
->>>>>>> 7528a50a
             client.delete(path);
         } catch (IOException ex) {
             String msg = Utils.getMsg("FILES_OPSC_ERR", client.getOboTenant(), client.getOboUser(), "delete",
@@ -210,11 +183,7 @@
     public InputStream getStream(IRemoteDataClient client, String path) throws ServiceException, NotFoundException, ForbiddenException{
 
         try {
-<<<<<<< HEAD
-            Utils.checkPermitted(permsService, client.getOboTenant(), client.getOboUser(), client.getSystemId(), path, path, Permission.READ);
-=======
-            checkPermissions(client.getOboTenant(), client.getOboUser(), client.getSystemId(), path, FileInfo.Permission.READ);
->>>>>>> 7528a50a
+            Utils.checkPermitted(permsService, client.getOboTenant(), client.getOboUser(), client.getSystemId(), path, path, Permission.READ);
             InputStream fileStream = client.getStream(path);
             return fileStream;
         } catch (IOException ex) {
@@ -228,11 +197,7 @@
     @Override
     public InputStream getBytes(IRemoteDataClient client, @NotNull String path, long startByte, long count) throws ServiceException, NotFoundException, ForbiddenException {
         try  {
-<<<<<<< HEAD
-            Utils.checkPermitted(permsService, client.getOboTenant(), client.getOboUser(), client.getSystemId(), path, path, Permission.READ);
-=======
-            checkPermissions(client.getOboTenant(), client.getOboUser(), client.getSystemId(), path, FileInfo.Permission.READ);
->>>>>>> 7528a50a
+            Utils.checkPermitted(permsService, client.getOboTenant(), client.getOboUser(), client.getSystemId(), path, path, Permission.READ);
             InputStream fileStream = client.getBytesByRange(path, startByte, count);
             return fileStream;
         } catch (IOException ex) {
@@ -247,11 +212,7 @@
     public InputStream more(IRemoteDataClient client, @NotNull String path, long startPage) throws ServiceException, NotFoundException, ForbiddenException {
         long startByte = (startPage - 1) * 1024;
         try  {
-<<<<<<< HEAD
-            Utils.checkPermitted(permsService, client.getOboTenant(), client.getOboUser(), client.getSystemId(), path, path, Permission.READ);
-=======
-            checkPermissions(client.getOboTenant(), client.getOboUser(), client.getSystemId(), path, FileInfo.Permission.READ);
->>>>>>> 7528a50a
+            Utils.checkPermitted(permsService, client.getOboTenant(), client.getOboUser(), client.getSystemId(), path, path, Permission.READ);
             InputStream fileStream = client.getBytesByRange(path, startByte, startByte + 1023);
             return fileStream;
         } catch (IOException ex) {
@@ -270,15 +231,8 @@
      * @throws IOException
      */
     @Override
-<<<<<<< HEAD
-    public void getZip(IRemoteDataClient client, @NotNull OutputStream outputStream, @NotNull String path) throws ServiceException, NotAuthorizedException {
-
+    public void getZip(IRemoteDataClient client, @NotNull OutputStream outputStream, @NotNull String path) throws ServiceException, ForbiddenException {
         Utils.checkPermitted(permsService, client.getOboTenant(), client.getOboUser(), client.getSystemId(), path, path, Permission.READ);
-
-=======
-    public void getZip(IRemoteDataClient client, @NotNull OutputStream outputStream, @NotNull String path) throws ServiceException, ForbiddenException {
-        checkPermissions(client.getOboTenant(), client.getOboUser(), client.getSystemId(), path, FileInfo.Permission.READ);
->>>>>>> 7528a50a
         //TODO: This should be made for recursive listings
         List<FileInfo> listing = this.lsRecursive(client, path, MAX_RECURSION);
         log.info(listing.toString());
