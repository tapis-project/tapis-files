--- conflicted
+++ resolved
@@ -1,41 +1,21 @@
 package edu.utexas.tacc.tapis.files.lib.services;
 
-<<<<<<< HEAD
 import edu.utexas.tacc.tapis.shared.exceptions.TapisClientException;
 import edu.utexas.tacc.tapis.systems.client.SystemsClient;
-=======
 import java.io.IOException;
 import java.io.InputStream;
 import java.util.List;
-
 import javax.inject.Inject;
-
-import org.jvnet.hk2.annotations.Service;
 import org.slf4j.Logger;
 import org.slf4j.LoggerFactory;
-
->>>>>>> 64732dec
 import edu.utexas.tacc.tapis.files.lib.clients.IRemoteDataClient;
 import edu.utexas.tacc.tapis.files.lib.clients.RemoteDataClientFactory;
 import edu.utexas.tacc.tapis.files.lib.exceptions.ServiceException;
 import edu.utexas.tacc.tapis.files.lib.models.FileInfo;
-<<<<<<< HEAD
 import edu.utexas.tacc.tapis.systems.client.gen.model.TSystem;
 import org.apache.commons.io.FilenameUtils;
-import org.jvnet.hk2.annotations.Service;
-import org.slf4j.Logger;
-import org.slf4j.LoggerFactory;
+import javax.validation.constraints.NotNull;
 
-import javax.inject.Inject;
-import javax.validation.constraints.NotNull;
-import java.io.IOException;
-import java.io.InputStream;
-import java.util.List;
-=======
-import edu.utexas.tacc.tapis.shared.exceptions.TapisClientException;
-import edu.utexas.tacc.tapis.systems.client.SystemsClient;
-import edu.utexas.tacc.tapis.systems.client.gen.model.TSystem;
->>>>>>> 64732dec
 
 
 public class FileOpsService implements IFileOpsService {
@@ -44,38 +24,9 @@
     private IRemoteDataClient client;
     private RemoteDataClientFactory clientFactory = new RemoteDataClientFactory();
 
-<<<<<<< HEAD
 //    @Inject NotificationsServiceClient notificationsServiceClient;
 
-
-    @Inject
     public FileOpsService(TSystem system) throws ServiceException {
-=======
-    @Inject
-    public FileOpsService(SystemsClient systemsClient, String systemId) throws ServiceException {
-
-        try {
-            // Fetch the system based on the systemId
-            TSystem sys = systemsClient.getSystemByName(systemId,false,"");
-            // Fetch the creds
-            client = clientFactory.getRemoteDataClient(sys);
-            client.connect();
-        } catch (TapisClientException ex) {
-           log.error("ERROR", ex);
-           throw new ServiceException("");
-        } catch (IOException ex) {
-            log.error("ERROR", ex);
-            throw new ServiceException("Could not connect to system");
-        } catch (Exception ex) {
-            log.error("ERROR", ex);
-            throw new ServiceException("");
-        } 
-    }
-
-   public IRemoteDataClient getClient() {
-       return client;
-   }
->>>>>>> 64732dec
 
         try {
             client = clientFactory.getRemoteDataClient(system);
@@ -88,6 +39,10 @@
             throw new ServiceException("Could not connect to system");
         }
     }
+
+    public IRemoteDataClient getClient() {
+       return client;
+   }
 
     @Override
     public List<FileInfo> ls(String path) throws ServiceException {
