package edu.utexas.tacc.tapis.files.lib.utils;

import edu.utexas.tacc.tapis.files.lib.exceptions.ServiceException;
import edu.utexas.tacc.tapis.files.lib.models.FileInfo.Permission;
import edu.utexas.tacc.tapis.files.lib.services.FilePermsService;
import edu.utexas.tacc.tapis.sharedapi.security.AuthenticatedUser;

import edu.utexas.tacc.tapis.systems.client.gen.model.TapisSystem;
import org.slf4j.Logger;
import org.slf4j.LoggerFactory;

<<<<<<< HEAD
import javax.ws.rs.BadRequestException;
=======
import javax.ws.rs.ForbiddenException;
>>>>>>> b2d6dec2
import javax.ws.rs.NotAuthorizedException;
import java.text.MessageFormat;
import java.util.Locale;
import java.util.ResourceBundle;

/*
   Utility class containing general use static methods.
   This class is non-instantiable
 */
public class Utils
{
  // Private constructor to make it non-instantiable
  private Utils() { throw new AssertionError(); }

  /* ********************************************************************** */
  /*                               Constants                                */
  /* ********************************************************************** */
  // Local logger.
  private static final Logger log = LoggerFactory.getLogger(Utils.class);

  // Location of message bundle files
  private static final String MESSAGE_BUNDLE = "edu.utexas.tacc.tapis.files.lib.FilesMessages";

  /* **************************************************************************** */
  /*                                Public Methods                                */
  /* **************************************************************************** */

  /**
   * Get a localized message using the specified key and parameters. Locale is null.
   * If there is a problem an error is logged and a special message is constructed with as much info as can be provided.
   * @param key message key
   * @param parms message parameters
   * @return localized message
   */
  public static String getMsg(String key, Object... parms)
  {
    return getMsg(key, null, parms);
  }

  /**
   * Get a localized message using the specified key and parameters. Locale is null.
   * Fill in first 4 parameters with user and tenant info from AuthenticatedUser
   * If there is a problem an error is logged and a special message is constructed with as much info as can be provided.
   * @param key message key
   * @param parms message parameters
   * @return localized message
   */
  public static String getMsgAuth(String key, AuthenticatedUser authUser, Object... parms)
  {
    // Construct new array of parms. This appears to be most straightforward approach to modify and pass on varargs.
    var newParms = new Object[4 + parms.length];
    newParms[0] = authUser.getTenantId();
    newParms[1] = authUser.getName();
    newParms[2] = authUser.getOboTenantId();
    newParms[3] = authUser.getOboUser();
    System.arraycopy(parms, 0, newParms, 4, parms.length);
    return getMsg(key, newParms);
  }

  /**
   * Get a localized message using the specified locale, key and parameters.
   * If there is a problem an error is logged and a special message is constructed with as much info as can be provided.
   * @param locale Locale for message
   * @param key message key
   * @param parms message parameters
   * @return localized message
   */
  public static String getMsg(String key, Locale locale, Object... parms)
  {
    String msgValue = null;

    if (locale == null) locale = Locale.getDefault();

    ResourceBundle bundle = null;
    try
    {
      bundle = ResourceBundle.getBundle(MESSAGE_BUNDLE, locale);
    } catch (Exception e)
    {
      log.error("Unable to find resource message bundle: " + MESSAGE_BUNDLE, e);
    }
    if (bundle != null) try
    {
      msgValue = bundle.getString(key);
    } catch (Exception e)
    {
      log.error("Unable to find key: " + key + " in resource message bundle: " + MESSAGE_BUNDLE, e);
    }

    if (msgValue != null)
    {
      // No problems. If needed fill in any placeholders in the message.
      if (parms != null && parms.length > 0) msgValue = MessageFormat.format(msgValue, parms);
    } else
    {
      // There was a problem. Build a message with as much info as we can give.
      StringBuilder sb = new StringBuilder("Key: ").append(key).append(" not found in bundle: ").append(MESSAGE_BUNDLE);
      if (parms != null && parms.length > 0)
      {
        sb.append("Parameters:[");
        for (Object parm : parms)
        {
          sb.append(parm.toString()).append(",");
        }
        sb.append("]");
      }
      msgValue = sb.toString();
    }
    return msgValue;
  }

  /**
   * Standard perms check and throw given obo tenant+user, system, path, perm required.
   * @param svc - Perms service
   * @param oboTenant - obo tenant
   * @param oboUser - obo user
   * @param systemId - system
   * @param pathToCheck - path to use during check
   * @param pathToLog - path to use for log message
   * @param perm - perm to check for
   * @throws NotAuthorizedException - perm check failed
   * @throws ServiceException - other exceptions
   */
  public static void checkPermitted(FilePermsService svc, String oboTenant, String oboUser, String systemId,
                                    String pathToCheck, String pathToLog, Permission perm)
          throws ForbiddenException, ServiceException
  {
    if (!svc.isPermitted(oboTenant, oboUser, systemId, pathToCheck, perm)) {
<<<<<<< HEAD
      String msg = getMsg("FILES_NOT_AUTHORIZED", oboTenant, oboUser, systemId, pathToLog);
      throw new NotAuthorizedException(msg);
=======
      String msg = Utils.getMsg("FILES_NOT_AUTHORIZED", oboTenant, oboUser, systemId, pathToLog);
      throw new ForbiddenException(msg);
>>>>>>> b2d6dec2
    }
  }

  /**
   * Standard check that system is available for use. If not available throw BadRequestException
   *   which results in a response status of BAD_REQUEST (400).
   * Mapping happens in edu.utexas.tacc.tapis.sharedapi.providers.TapisExceptionMapper
   */
  public static void checkEnabled(AuthenticatedUser authenticatedUser, TapisSystem sys) throws BadRequestException
  {
    if (sys.getEnabled() == null || !sys.getEnabled())
      throw new BadRequestException(getMsgAuth("FILES_SYS_NOTENABLED", authenticatedUser, sys.getId()));
  }
}<|MERGE_RESOLUTION|>--- conflicted
+++ resolved
@@ -9,11 +9,8 @@
 import org.slf4j.Logger;
 import org.slf4j.LoggerFactory;
 
-<<<<<<< HEAD
 import javax.ws.rs.BadRequestException;
-=======
 import javax.ws.rs.ForbiddenException;
->>>>>>> b2d6dec2
 import javax.ws.rs.NotAuthorizedException;
 import java.text.MessageFormat;
 import java.util.Locale;
@@ -142,13 +139,8 @@
           throws ForbiddenException, ServiceException
   {
     if (!svc.isPermitted(oboTenant, oboUser, systemId, pathToCheck, perm)) {
-<<<<<<< HEAD
-      String msg = getMsg("FILES_NOT_AUTHORIZED", oboTenant, oboUser, systemId, pathToLog);
-      throw new NotAuthorizedException(msg);
-=======
       String msg = Utils.getMsg("FILES_NOT_AUTHORIZED", oboTenant, oboUser, systemId, pathToLog);
       throw new ForbiddenException(msg);
->>>>>>> b2d6dec2
     }
   }
 
