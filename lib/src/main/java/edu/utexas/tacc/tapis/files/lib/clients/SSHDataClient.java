package edu.utexas.tacc.tapis.files.lib.clients;

import java.io.ByteArrayInputStream;
import java.io.ByteArrayOutputStream;
import java.io.IOException;
import java.io.InputStream;
import java.io.OutputStream;
import java.nio.file.Files;
import java.nio.file.Path;
import java.nio.file.Paths;
import java.time.Duration;
import java.util.ArrayList;
import java.util.Comparator;
import java.util.List;
import java.util.regex.Pattern;
import java.util.stream.Collectors;
import javax.ws.rs.BadRequestException;
import javax.ws.rs.ForbiddenException;
import javax.ws.rs.NotAuthorizedException;
import javax.ws.rs.NotFoundException;
import javax.ws.rs.NotSupportedException;

import edu.utexas.tacc.tapis.files.lib.caches.SystemsCache;
import edu.utexas.tacc.tapis.files.lib.exceptions.ServiceException;
import edu.utexas.tacc.tapis.files.lib.models.AclEntry;
import edu.utexas.tacc.tapis.files.lib.services.FileUtilsService;
import edu.utexas.tacc.tapis.shared.exceptions.recoverable.TapisRecoverableException;
import edu.utexas.tacc.tapis.shared.exceptions.recoverable.TapisSSHAuthException;
import edu.utexas.tacc.tapis.shared.ssh.SshSessionPool;
import org.apache.commons.io.FilenameUtils;
import org.apache.commons.lang3.ArrayUtils;
import org.apache.commons.lang3.StringUtils;
import org.apache.sshd.sftp.client.SftpClient.Attributes;
import org.apache.sshd.sftp.client.SftpClient.DirEntry;
import org.apache.sshd.sftp.common.SftpConstants;
import org.apache.sshd.sftp.common.SftpException;
import org.jetbrains.annotations.NotNull;
import org.slf4j.Logger;
import org.slf4j.LoggerFactory;

import edu.utexas.tacc.tapis.files.lib.models.FileInfo;
import edu.utexas.tacc.tapis.files.lib.models.FileStatInfo;
import edu.utexas.tacc.tapis.files.lib.models.NativeLinuxOpResult;
import edu.utexas.tacc.tapis.files.lib.utils.LibUtils;
import edu.utexas.tacc.tapis.shared.exceptions.TapisException;
import edu.utexas.tacc.tapis.shared.ssh.apache.SSHExecChannel;
import edu.utexas.tacc.tapis.shared.ssh.apache.SSHSftpClient;
import edu.utexas.tacc.tapis.shared.utils.PathUtils;
import edu.utexas.tacc.tapis.systems.client.gen.model.SystemTypeEnum;
import edu.utexas.tacc.tapis.systems.client.gen.model.TapisSystem;
import static edu.utexas.tacc.tapis.files.lib.services.FileOpsService.MAX_LISTING_SIZE;

/**
 * This class provides remoteDataClient file operations for SSH systems.
 * All path parameters as inputs to methods are assumed to be relative to the rootDir
 * of the system unless otherwise specified.
 */
public class SSHDataClient implements ISSHDataClient
{
  private static final int MAX_PERMS_INT = Integer.parseInt("777", 8);
  // SFTP client throws IOException containing this string if a path does not exist.
  private static final String NO_SUCH_FILE = "no such file";
  private static final int MAX_STDOUT_SIZE = 1000;
  private static final int MAX_STDERR_SIZE = 1000;
  private static final Duration DEFAULT_SESSION_WAIT = Duration.ofMinutes(1);

  private final Logger log = LoggerFactory.getLogger(SSHDataClient.class);

  private final String oboTenant;
  private final String oboUser;

  private final String host;
  private final String effectiveUserId;
  private final String rootDir;
  private final String systemId;
  private final TapisSystem system;
  private final SystemsCache systemsCache;
  private final String impersonationId;
  private final String sharedCtxGrantor;

  @Override
  public String getOboTenant() { return oboTenant; }
  @Override
  public String getOboUser() { return oboUser; }
  @Override
  public String getSystemId() { return systemId; }
  @Override
  public SystemTypeEnum getSystemType() { return system.getSystemType(); }
  @Override
  public TapisSystem getSystem() {
    return getSystemForConnection();
  }

  // Username must start with letter/underscore, contain alphanumeric or _ or -, have at most 32 characters
  //   and may end with $
  private static final Pattern USER_REGEX = Pattern.compile("^[a-z_]([a-z0-9_-]{0,31}|[a-z0-9_-]{0,30}\\$)$");

  public SSHDataClient(@NotNull String oboTenant, @NotNull String oboUser, @NotNull TapisSystem system,
                       @NotNull SystemsCache systemsCache, String impersonationId, String sharedCtxGrantor)
  {
    this.oboTenant = oboTenant;
    this.oboUser = oboUser;
    this.rootDir = PathUtils.getAbsolutePath(system.getRootDir(), "/").toString();
    this.host = system.getHost();
    this.effectiveUserId = system.getEffectiveUserId();
    this.system = system;
    this.systemId = system.getId();
    this.systemsCache = systemsCache;
    this.impersonationId = impersonationId;
    this.sharedCtxGrantor = sharedCtxGrantor;
  }

  public List<FileInfo> ls(@NotNull String path) throws IOException, NotFoundException
  {
    return ls(path, MAX_LISTING_SIZE, 0);
  }

  /**
   * Return file listing on path using sftpClient
   *
   * @param path - Path to file or directory relative to the system rootDir
   * @return list of FileInfo objects
   * @throws IOException       Generally a network error
   * @throws NotFoundException No file at target
   */
  @Override
  public List<FileInfo> ls(@NotNull String path, long limit, long offset) throws IOException, NotFoundException
  {
    String opName = "ls";
    long count = Math.min(limit, MAX_LISTING_SIZE);
    long startIdx = Math.max(offset, 0);
    List<FileInfo> filesList = new ArrayList<>();
    List<DirEntry> dirEntries = new ArrayList<>();
    // Get path relative to system rootDir and protect against ../..
    String relPathStr = PathUtils.getRelativePath(path).toString();
    Path absolutePath = PathUtils.getAbsolutePath(rootDir, relPathStr);
    boolean isDirectory = false;
    try(var sessionHolder = borrowAutoCloseableSftpClient(DEFAULT_SESSION_WAIT, true))
    {
      Attributes attributes = sessionHolder.getSession().stat(absolutePath.toString());
      if (attributes.isDirectory())
      {
        // we need to keep track of if this is a directory or not
        isDirectory = true;
        Iterable<DirEntry> tmp = sessionHolder.getSession().readDir(absolutePath.toString());
        tmp.forEach(dirEntries::add);
      }
      else
      {
        DirEntry entry = new DirEntry(relPathStr, relPathStr, attributes);
        dirEntries.add(entry);
      }
    } catch (RuntimeException e) {
      // we have to catch runtime exception here because tmp above is an sftp class the implements iterable, and
      // it wraps all excetpions in a runtime exception for some reason.
      if(e.getCause() != null) {
        if(e.getCause() instanceof IOException) {
          handleSftpException(e, opName, relPathStr);
        }
      }
      throw e;
    } catch (IOException e) {
      handleSftpException(e, opName, relPathStr);
      String msg = LibUtils.getMsg("FILES_CLIENT_SSH_OP_ERR1", oboTenant, oboUser, "ls", systemId, effectiveUserId, host, relPathStr, e.getMessage());
      throw new IOException(msg, e);
    }

    // For each entry in the fileList received, get the fileInfo object
    for (DirEntry entry: dirEntries)
    {
      // Get the file attributes
      Attributes attrs = entry.getAttributes();
      FileInfo fileInfo = new FileInfo();
      // Ignore filename . and ..
      if (entry.getFilename().equals(".") || entry.getFilename().equals(".."))
      {
        continue;
      }
      Path entryPath = Paths.get(entry.getFilename());
      fileInfo.setName(entryPath.getFileName().toString());
      fileInfo.setLastModified(attrs.getModifyTime().toInstant());
      fileInfo.setSize(attrs.getSize());

      //Try to determine the Mimetype
      Path tmpPath = Paths.get(entry.getFilename());
      fileInfo.setMimeType(Files.probeContentType(tmpPath));
      fileInfo.setType(getFileInfoType(attrs));
      fileInfo.setOwner(String.valueOf(attrs.getUserId()));
      fileInfo.setGroup(String.valueOf(attrs.getGroupId()));
      fileInfo.setNativePermissions(FileStatInfo.getPermsFromInt(attrs.getPermissions()));


      // Path should be relative to rootDir.  If the path we are listing is a directory,
      // all we need to do is pre-pend the relative path string because all of the
      // entries will be relative to the directory we were listing.  But, if the
      // path we are listing (i.e. the path passed in) is a file, then we will already
      // have the path relative to the root, so just remove any leading "/" and we
      // are good.
      if (!isDirectory) {
        String thePath = StringUtils.removeStart(entryPath.toString(), "/");
        fileInfo.setPath(thePath);
      } else {
        fileInfo.setPath(Paths.get(relPathStr, entryPath.toString()).toString());
      }
      filesList.add(fileInfo);
    }
    filesList.sort(Comparator.comparing(FileInfo::getName));
    return filesList.stream().skip(startIdx).limit(count).collect(Collectors.toList());
  }

  /**
   * Create a directory using sftpClient
   * Directories in path will be created as necessary.
   *
   * @param path Normalized path relative to system rootDir
   * @throws IOException Generally a network error
   */
  @Override
  public void mkdir(@NotNull String path) throws IOException, BadRequestException
  {
    path = FilenameUtils.normalize(path);
    Path remote = Paths.get(rootDir, path);
    Path rootDirPath = Paths.get(rootDir);
    Path relativePath = rootDirPath.relativize(remote);
    String remotePathStr = remote.toString();
    // Walk the path parts creating directories as we go
    Path tmpPath = Paths.get(rootDir);
    StringBuilder partRelativePathSB = new StringBuilder();
    for (Path part : relativePath)
    {
      tmpPath = tmpPath.resolve(part);
      String tmpPathStr = tmpPath.toString();
      partRelativePathSB.append(part).append('/');
      // Do a stat to see if path already exists and is a dir or a file.
      // If it does not exist or exists and is a directory then all is good, if it exists and is a file it is an error
      try
      {
        FileStatInfo statInfo = getStatInfo(partRelativePathSB.toString(), true);
        if (statInfo.isDir()) continue;
        else
        {
          String msg = LibUtils.getMsg("FILES_CLIENT_SSH_MKDIR_FILE", oboTenant, oboUser, systemId,
                                       effectiveUserId, host, tmpPathStr, remotePathStr);
          throw new BadRequestException(msg);
        }
      }
      catch (NotFoundException e) { /* Not found is good, it means mkdir should not throw an exception */ }

      // Get the sftpClient so we can perform operations
      try(var sessionHolder = borrowAutoCloseableSftpClient(DEFAULT_SESSION_WAIT, true)) {
        sessionHolder.getSession().mkdir(tmpPathStr); }
      catch (SftpException e)
      {
        handleSftpException(e, "mkdir", tmpPathStr);
      }
    }
  }

  @Override
  public void upload(@NotNull String path, @NotNull InputStream fileStream) throws IOException
  {
    createFile(path, fileStream);
  }

  /**
   * Move oldPath to newPath using sftpClient
   * If newPath is an existing directory then oldPath will be moved into the directory newPath.
   *
   * @param srcPath current location
   * @param dstPath desired location
   * @throws IOException Network errors generally
   * @throws NotFoundException No file found
   */
  @Override
  public void move(@NotNull String srcPath, @NotNull String dstPath) throws IOException, NotFoundException
  {
    // Get paths relative to system rootDir and protect against ../..
    String relOldPathStr = PathUtils.getRelativePath(srcPath).toString();
    String relNewPathStr = PathUtils.getRelativePath(dstPath).toString();
    Path absoluteOldPath = PathUtils.getAbsolutePath(rootDir, relOldPathStr);
    Path absoluteNewPath = PathUtils.getAbsolutePath(rootDir, relNewPathStr);
    Path targetParentPath = absoluteNewPath.getParent();

    //This will throw a NotFoundException if source is not there
    ls(relOldPathStr);

    // Construct and run linux commands to create the target dir and do the copy
    int retCode = 0;

    try(var sessionHolder = borrowAutoCloseableExecChannel(DEFAULT_SESSION_WAIT, true))
    {
      // Set command to make the destination directory and copy the file.
      StringBuilder sb = new StringBuilder();
      sb.append("mkdir -p ");
      sb.append(safelySingleQuoteString(targetParentPath.toString()));
      sb.append(";mv ");
      sb.append(safelySingleQuoteString(absoluteOldPath.toString()));
      sb.append(" ");
      sb.append(safelySingleQuoteString(absoluteNewPath.toString()));
      ByteArrayOutputStream stdOut = new ByteArrayOutputStream();
      ByteArrayOutputStream stdErr = new ByteArrayOutputStream();
      retCode = sessionHolder.getSession().execute(sb.toString(), stdOut, stdErr, false);
      if(retCode != 0) {
        String partialStdOut = new String(ArrayUtils.subarray(stdOut.toByteArray(), 0, MAX_STDOUT_SIZE));
        String partialStdErr = new String(ArrayUtils.subarray(stdErr.toByteArray(), 0, MAX_STDERR_SIZE));
        String msg = LibUtils.getMsg("FILES_CLIENT_SSH_CMD_ERR", oboTenant, oboUser, "copy", systemId,
                effectiveUserId, host, relOldPathStr, relNewPathStr, retCode, partialStdOut, partialStdErr);
        log.error(msg);
        throw new IOException(msg);
      }
    }
    catch (TapisException e)
    {
      String msg = LibUtils.getMsg("FILES_CLIENT_SSH_OP_ERR2", oboTenant, oboUser, "move", systemId, effectiveUserId, host, srcPath, dstPath, e.getMessage());
      throw new IOException(msg, e);
    }
  }

  /**
   * Copy oldPath to newPath using sshExecChannel to run linux commands
   * TODO/TBD If newPath is an existing directory then oldPath will be copied into the directory newPath?
   *          what about cp -R or similar?
   *
   * @param srcPath current location
   * @param dstPath desired location
   * @throws IOException Network errors generally
   * @throws NotFoundException No file found
   */
  @Override
  public void copy(@NotNull String srcPath, @NotNull String dstPath) throws IOException, NotFoundException
  {
    // Get paths relative to system rootDir and protect against ../..
    String relOldPathStr = PathUtils.getRelativePath(srcPath).toString();
    String relNewPathStr = PathUtils.getRelativePath(dstPath).toString();
    Path absoluteOldPath = PathUtils.getAbsolutePath(rootDir, relOldPathStr);
    Path absoluteNewPath = PathUtils.getAbsolutePath(rootDir, relNewPathStr);
    Path targetParentPath = absoluteNewPath.getParent();

    //This will throw a NotFoundException if source is not there
    ls(relOldPathStr);

    // Construct and run linux commands to create the target dir and do the copy
    int retCode = 0;
    try(var sessionHolder = borrowAutoCloseableExecChannel(DEFAULT_SESSION_WAIT, true)) {
      // Set command to make the destination directory and copy the file.
      StringBuilder sb = new StringBuilder();
      sb.append("mkdir -p ");
      sb.append(safelySingleQuoteString(targetParentPath.toString()));
      sb.append(";cp -r ");
      sb.append(safelySingleQuoteString(absoluteOldPath.toString()));
      sb.append(" ");
      sb.append(safelySingleQuoteString(absoluteNewPath.toString()));
      ByteArrayOutputStream stdOut = new ByteArrayOutputStream();
      ByteArrayOutputStream stdErr = new ByteArrayOutputStream();
      retCode = sessionHolder.getSession().execute(sb.toString(), stdOut, stdErr, false);
      if(retCode != 0) {
        String partialStdOut = new String(ArrayUtils.subarray(stdOut.toByteArray(), 0, MAX_STDOUT_SIZE));
        String partialStdErr = new String(ArrayUtils.subarray(stdErr.toByteArray(), 0, MAX_STDERR_SIZE));
        String msg = LibUtils.getMsg("FILES_CLIENT_SSH_CMD_ERR", oboTenant, oboUser, "copy", systemId,
                effectiveUserId, host, relOldPathStr, relNewPathStr, retCode, partialStdOut, partialStdErr);
        log.error(msg);
        throw new IOException(msg);
      }
    }
    catch (TapisException e) {
      if (e.getMessage().toLowerCase().contains(NO_SUCH_FILE)) {
        String msg = LibUtils.getMsg("FILES_CLIENT_SSH_NOT_FOUND", oboTenant, oboUser, systemId, effectiveUserId, host, rootDir, relOldPathStr);
        throw new NotFoundException(msg);
      } else {
        String msg = LibUtils.getMsg("FILES_CLIENT_SSH_OP_ERR2", oboTenant, oboUser, "copy", systemId, effectiveUserId, host, relOldPathStr, relNewPathStr, e.getMessage());
        throw new IOException(msg, e);
      }
    }
  }

  /**
   * Delete a file or directory using sftpClient
   *
   * @param path - Path to file or directory relative to the system rootDir
   * @throws IOException Generally a network error
   */
  @Override
  public void delete(@NotNull String path) throws IOException, NotFoundException, NotSupportedException
  {
    // Get path relative to system rootDir and protect against ../..
    String relativePathStr = PathUtils.getRelativePath(path).toString();
    try(var sessionHolder = borrowAutoCloseableSftpClient(DEFAULT_SESSION_WAIT, true)) {
      recursiveDelete(sessionHolder.getSession(), relativePathStr);
    } catch (IOException e) {
      handleSftpException(e, "delete", path);
      String msg = LibUtils.getMsg("FILES_CLIENT_SSH_OP_ERR1", oboTenant, oboUser, "delete", systemId, effectiveUserId, host, relativePathStr, e.getMessage());
      throw new IOException(msg, e);
    }
  }

  /**
   * Get info for file/dir or object
   *
   * @param path - Path to file or directory relative to the system rootDir
   * @throws IOException Generally a network error
   */
  @Override
  public FileInfo getFileInfo(@NotNull String path, boolean followLinks) throws IOException, NotFoundException
  {
    try(var sessionHolder = borrowAutoCloseableSftpClient(DEFAULT_SESSION_WAIT, true)) {
      return getFileInfo(sessionHolder.getSession(), path, followLinks);
    }
  }

  /**
   * Stream data from file using sftpClient
   *
   * @param path - Path to file or directory relative to the system rootDir
   * @return data stream
   * @throws IOException Generally a network error
   * @throws NotFoundException No file at target
   */
  @Override
  public InputStream getStream(@NotNull String path) throws IOException
  {
    Path absPath = PathUtils.getAbsolutePath(rootDir, path);
    SshSessionPool.PooledSshSession<SSHSftpClient> sftpClient = null;
    try
    {
      sftpClient = borrowAutoCloseableSftpClient(DEFAULT_SESSION_WAIT, true);
      InputStream inputStream = sftpClient.getSession().read(absPath.toString());
      // TapisSSHInputStream closes the sftp connection after reading completes
      return new TapisSSHInputStream(inputStream, /*connectionHolder, */sftpClient);
    }
    catch (IOException e)
    {
      sftpClient.close();
      if (e.getMessage().toLowerCase().contains(NO_SUCH_FILE))
      {
        String msg = LibUtils.getMsg("FILES_CLIENT_SSH_NOT_FOUND", oboTenant, oboUser, systemId, effectiveUserId, host, rootDir, path);
        throw new NotFoundException(msg);
      }
      else
      {
        String msg = LibUtils.getMsg("FILES_CLIENT_SSH_OP_ERR1", oboTenant, oboUser, "getStream", systemId, effectiveUserId, host,
                                  path, e.getMessage());
        log.error(msg, e);
        throw new IOException(msg, e);
      }
    }
  }

  @Override
  public InputStream getBytesByRange(@NotNull String path, long startByte, long count) throws IOException
  {
    Path absPath = PathUtils.getAbsolutePath(rootDir, path);
    try(var sessionHolder = borrowAutoCloseableExecChannel(DEFAULT_SESSION_WAIT, true)) {
      //TODO: This should use Piped streams
      String command = String.format("dd if=%s ibs=1 skip=%s count=%s", absPath, startByte, count);
      ByteArrayOutputStream out = new ByteArrayOutputStream();
      ByteArrayOutputStream outErr = new ByteArrayOutputStream();
      sessionHolder.getSession().execute(command, out, outErr, false);
      return new ByteArrayInputStream(out.toByteArray());
    }
    catch (TapisException e)
    {
      //IMPORTANT: Have to return the channel here until we implement PipedInput/PipedOutput streams.
      if (e.getMessage().toLowerCase().contains(NO_SUCH_FILE))
      {
        String msg = LibUtils.getMsg("FILES_CLIENT_SSH_NOT_FOUND", oboTenant, oboUser, systemId, effectiveUserId, host, rootDir, path);
        throw new NotFoundException(msg);
      }
      else
      {
        String msg = LibUtils.getMsg("FILES_CLIENT_SSH_OP_ERR1", oboTenant, oboUser, "getBytesByRange", systemId, effectiveUserId, host, path, e.getMessage());
        log.error(msg, e);
        throw new IOException(msg, e);
      }
    }
  }

  // ------------------------------
  // Native Linux Utility Methods
  // ------------------------------

  /**
   * Returns the statInfo result for a remotePath using sftpClient
   *
   * @param path - path to check
   * @return statInfo result
   * @throws IOException       Generally a network error
   * @throws NotFoundException No file at target
   */
  @Override
  public FileStatInfo getStatInfo(@NotNull String path, boolean followLinks)
          throws IOException, NotFoundException
  {
    FileStatInfo statInfo;
    String opName = followLinks ? "lstat" : "stat";
    // Path should have already been normalized and checked but for safety and security do it
    //   again here. FilenameUtils.normalize() is expected to protect against escaping via ../..
    // Get path relative to system rootDir and protect against ../..
    String relativePathStr = PathUtils.getRelativePath(path).toString();
    String absolutePathStr = PathUtils.getAbsolutePath(rootDir, relativePathStr).toString();
    Attributes sftpAttrs;
    try(var sessionHolder = borrowAutoCloseableSftpClient(DEFAULT_SESSION_WAIT, true)) {
      // If path is a symbolic link then stat gives info for the link target, lstat gives info for the link
      sftpAttrs = followLinks ? sessionHolder.getSession().stat(absolutePathStr) : sessionHolder.getSession().lstat(absolutePathStr);
    } catch (IOException e) {
      handleSftpException(e, opName, path);
      String msg = LibUtils.getMsg("FILES_CLIENT_SSH_OP_ERR1", oboTenant, oboUser, opName, systemId, effectiveUserId, host,
              path, e.getMessage());
      throw new IOException(msg, e);
    }

    // Populate the FileStatInfo object
    statInfo = new FileStatInfo(absolutePathStr, sftpAttrs.getUserId(), sftpAttrs.getGroupId(),
            sftpAttrs.getSize(), sftpAttrs.getPermissions(), sftpAttrs.getAccessTime().toInstant(),
            sftpAttrs.getModifyTime().toInstant(), sftpAttrs.isDirectory(), sftpAttrs.isSymbolicLink());
    return statInfo;
  }

  /**
   * Run the linux chmod operation
   * Perms argument is validated to be an octal number between 000 and 777
   *
   * @param path - target of operation
   * @param permsStr   - perms as octal (000 through 777)
   * @param recursive  - add -R for recursive
   */
  @Override
  public NativeLinuxOpResult linuxChmod(@NotNull String path, @NotNull String permsStr, boolean recursive)
          throws TapisException, IOException, NotFoundException
  {
    String opName = "chmod";
    // Parse and validate the chmod perms argument

    try
    {
      int permsInt = Integer.parseInt(permsStr, 8);
      // Check that value is in allowed range
      if (permsInt > MAX_PERMS_INT || permsInt < 0)
      {
        String msg = LibUtils.getMsg("FILES_CLIENT_SSH_CHMOD_PERMS", oboTenant, oboUser, systemId, effectiveUserId, host,
                path, permsStr);
        throw new TapisException(msg);
      }
    }
    catch (NumberFormatException e)
    {
      String msg = LibUtils.getMsg("FILES_CLIENT_SSH_CHMOD_ERR", oboTenant, oboUser, systemId, effectiveUserId, host,
              path, permsStr, e.getMessage());
      throw new TapisException(msg, e);
    }

    // Run the command
    return runLinuxChangeOp(opName, permsStr, path, recursive);
  }

  @Override
  public NativeLinuxOpResult linuxChown(@NotNull String path, @NotNull String newOwner, boolean recursive)
          throws TapisException, IOException, NotFoundException
  {
    String opName = "chown";
    // Validate that owner is valid linux username
    if (!USER_REGEX.matcher(newOwner).matches()) {
      String msg = LibUtils.getMsg("FILES_CLIENT_SSH_LINUXOP_USRGRP", oboTenant, oboUser, systemId, effectiveUserId, host,
              path, opName, newOwner);
      throw new TapisException(msg);
    }
    // Run the command
    return runLinuxChangeOp(opName, newOwner, path, recursive);
  }

  @Override
  public NativeLinuxOpResult linuxChgrp(@NotNull String path, @NotNull String newGroup, boolean recursive)
          throws TapisException, IOException, NotFoundException
  {
    String opName = "chgrp";
    // Validate that group is valid linux group name
    if (!USER_REGEX.matcher(newGroup).matches())
    {
      String msg = LibUtils.getMsg("FILES_CLIENT_SSH_LINUXOP_USRGRP", oboTenant, oboUser, systemId, effectiveUserId, host,
              path, opName, newGroup);
      throw new TapisException(msg);
    }
    // Run the command
    return runLinuxChangeOp(opName, newGroup, path, recursive);
  }

  /* **************************************************************************** */
  /*                                Private Methods                               */
  /* **************************************************************************** */

  /**
   * Create a file
   *
   * @param path - Path to file relative to the system rootDir
   * @param fileStream Data stream to use for insert/append
   * @throws IOException Generally a network error
   */
  private void createFile(@NotNull String path, @NotNull InputStream fileStream) throws IOException
  {
    path = FilenameUtils.normalize(path);
    Path absolutePath = Paths.get(rootDir, path).normalize();
    Path relativeRemotePath = Paths.get(StringUtils.stripStart(path, "/")).normalize();
    Path parentPath = relativeRemotePath.getParent();
    try (fileStream; var sessionHolder = borrowAutoCloseableSftpClient(DEFAULT_SESSION_WAIT, true)) {
      if (parentPath != null) mkdir(parentPath.toString());
      OutputStream outputStream = sessionHolder.getSession().write(absolutePath.toString());
      fileStream.transferTo(outputStream);
      outputStream.flush();
      outputStream.close();
    } catch (IOException ex) {
      handleSftpException(ex, "createFile", path);
      String msg = LibUtils.getMsg("FILES_CLIENT_SSH_OP_ERR1", oboTenant, oboUser, "insertOrAppend", systemId, effectiveUserId, host, path, ex.getMessage());
      throw new IOException(msg, ex);
    }
  }

  /**
   * Recursive method to delete a file or files in a directory using the provided sftpClient
   * @param sftpClient sftp client
   * @param relPathStr path
   * @throws IOException On error
   */
  private void recursiveDelete(SSHSftpClient sftpClient, String relPathStr) throws IOException, NotSupportedException
  {
    String opName = "recursiveDelete";
    String absolutePathStr = PathUtils.getAbsolutePath(rootDir, relPathStr).toString();

    //Get list of all files at the path
    List<FileInfo> files = ls(relPathStr);
    FileInfo fileInfo = getFileInfo(relPathStr, false);

    if(fileInfo.isDir()) {
      // For each file/directory do a delete
      for (FileInfo entry : files) {
        // If it is a directory (other than . or ..) then recursively delete
        if ((!entry.getName().equals(".")) && (!entry.getName().equals("..")) && (entry.isDir())) {
          // Get a normalized path for the directory
          Path tmpPath = Paths.get(relPathStr, entry.getName()).normalize();
          recursiveDelete(sftpClient, tmpPath.toString());
        } else {
          // It is a file or link, use sftpClient to delete (this will not delete the file if the
          // type is "other" - but that's what we want
          Path tmpPath = PathUtils.getAbsolutePath(rootDir, entry.getPath());
          if (entry.isFile() || entry.isSymLink()) {
            sftpClient.remove(tmpPath.toString());
          } else {
            String msg = LibUtils.getMsg("FILES_CLIENT_SPECIAL_FILE",
                    oboTenant, oboUser, systemId, effectiveUserId, host, absolutePathStr, entry.getType(), opName);
            log.error(msg);
            throw new NotSupportedException(msg);
          }
        }
      }
    }
    // If we were working on a directory and it was not rootDir then remove the directory entry
    if (!absolutePathStr.equals(rootDir))
    {
      if(fileInfo.isDir()) {
        sftpClient.rmdir(absolutePathStr);
      } else if (fileInfo.isFile() || fileInfo.isSymLink()) {
        sftpClient.remove(absolutePathStr);
      } else {
        throw new NotSupportedException(LibUtils.getMsg("FILES_CLIENT_SPECIAL_FILE",
                oboTenant, oboUser, systemId, effectiveUserId, host, absolutePathStr, fileInfo.getType(), opName));
      }
    }
  }

  /**
   * Run one of the linux change operations: chmod, chown, chgrp
   *
   * @param opName     - Operation to execute
   * @param arg1       - argument for operation (perms as octal, new owner, new group)
   * @param path - target of operation
   * @param recursive  - add -R for recursive
   */
  private NativeLinuxOpResult runLinuxChangeOp(String opName, String arg1, String path, boolean recursive)
          throws TapisException, IOException, NotFoundException
  {
    // Make sure we have a valid first argument
    if (StringUtils.isBlank(arg1))
    {
      String msg = LibUtils.getMsg("FILES_CLIENT_SSH_LINUXOP_NOARG", oboTenant, oboUser, systemId, effectiveUserId, host,
              path, opName);
      throw new TapisException(msg);
    }
    // Path should have already been normalized and checked but for safety and security do it
    //   again here. FilenameUtils.normalize() is expected to protect against escaping via ../..
    // Get path relative to system rootDir and protect against ../..
    String relativePathStr = PathUtils.getRelativePath(path).toString();
    String absolutePathStr = PathUtils.getAbsolutePath(rootDir, relativePathStr).toString();

    // Check that path exists. This will throw a NotFoundException if path is not there
    this.ls(relativePathStr);

    // Build the command and execute it.

    try (var sessionHolder = borrowAutoCloseableExecChannel(DEFAULT_SESSION_WAIT, true)) {
      StringBuilder sb = new StringBuilder(opName);
      if (recursive) sb.append(" -R");
      sb.append(" ").append(arg1).append(" ").append(absolutePathStr);
      String cmdStr = sb.toString();
      // Execute the command
      ByteArrayOutputStream stdOut = new ByteArrayOutputStream();
      ByteArrayOutputStream stdErr = new ByteArrayOutputStream();
      int exitCode = sessionHolder.getSession().execute(cmdStr, stdOut, stdErr, false);
      if (exitCode != 0) {
        String msg = LibUtils.getMsg("FILES_CLIENT_SSH_LINUXOP_ERR", oboTenant, oboUser, systemId, effectiveUserId, host,
                path, opName, exitCode, stdOut.toString(), stdErr.toString(), cmdStr);
        log.warn(msg);
      }
      return new NativeLinuxOpResult(cmdStr, exitCode, String.valueOf(stdOut), String.valueOf(stdErr));
    }
  }

  /**
   * Get FileInfo for specified path, return null if path not found.
   *
   * @param sftpClient - Client to use for performing operation
   * @param path - Path to file or directory relative to the system rootDir
   * @return FileInfo for the path or null if path not found
   * @throws IOException on IO error
   */
  private FileInfo getFileInfo(SSHSftpClient sftpClient, String path, boolean followLinks) throws IOException, NotFoundException
  {
    FileInfo fileInfo = new FileInfo();
    // Process the relative path string and make sure it is not empty.
    // Get path relative to system rootDir and protect against ../..
    String relativePathStr = PathUtils.getRelativePath(path).toString();
    Path absolutePath = PathUtils.getAbsolutePath(rootDir, relativePathStr);
    try
    {
      // Get stat attributes and fill in FileInfo.
      Attributes attributes = followLinks ? sftpClient.stat(absolutePath.toString())
              : sftpClient.lstat(absolutePath.toString());
      fileInfo.setType(getFileInfoType(attributes));
      DirEntry entry = new DirEntry(relativePathStr, relativePathStr, attributes);
      Path entryPath = Paths.get(entry.getFilename());
      fileInfo.setName(entryPath.getFileName().toString());
      fileInfo.setLastModified(attributes.getModifyTime().toInstant());
      fileInfo.setSize(attributes.getSize());
      fileInfo.setOwner(String.valueOf(attributes.getUserId()));
      fileInfo.setGroup(String.valueOf(attributes.getGroupId()));
      fileInfo.setNativePermissions(FileStatInfo.getPermsFromInt(attributes.getPermissions()));

      //Try to determine the Mimetype
      Path tmpPath = Paths.get(entry.getFilename());
      fileInfo.setMimeType(Files.probeContentType(tmpPath));

      //Path should be relative to rootDir
      // TODO: Add more comments as to exactly why this is needed and what is going on.
      Path tmpFilePath = Paths.get(rootDir, entry.getFilename());
      if (tmpFilePath.equals(absolutePath))
      {
        String thePath = StringUtils.removeStart(entryPath.toString(), "/");
        fileInfo.setPath(thePath);
      }
      else
      {
        fileInfo.setPath(Paths.get(relativePathStr, entryPath.toString()).toString());
      }
      fileInfo.setUrl(PathUtils.getTapisUrlFromPath(fileInfo.getPath(), systemId));
    }
    catch (IOException e)
    {
      // If due to NotFound then return null, else re-throw the IOException
      if (e.getMessage().toLowerCase().contains(NO_SUCH_FILE)) return null;
      else throw e;
    }
    return fileInfo;
  }

  public List<AclEntry> runLinuxGetfacl(String path) throws IOException, TapisException {
    String opName = "getfacl";

    // Check that path exists. This will throw a NotFoundException if path is not there
    String relativePathStr = PathUtils.getRelativePath(path).toString();
    String absolutePathStr = PathUtils.getAbsolutePath(rootDir, relativePathStr).toString();
    this.ls(relativePathStr);

    // Build the command and execute it.
    try (var sessionHolder = borrowAutoCloseableExecChannel(DEFAULT_SESSION_WAIT, true)) {
      StringBuilder sb = new StringBuilder(opName);
      sb.append(" -cpE ").append(safelySingleQuoteString(absolutePathStr));
      String cmdStr = sb.toString();

      // Execute the command
      ByteArrayOutputStream stdOut = new ByteArrayOutputStream();
      ByteArrayOutputStream stdErr = new ByteArrayOutputStream();
      int exitCode = sessionHolder.getSession().execute(cmdStr, stdOut, stdErr, false);
      if (exitCode != 0) {
        String msg = LibUtils.getMsg("FILES_CLIENT_SSH_LINUXOP_ERR", oboTenant, oboUser, systemId, effectiveUserId, host,
                path, opName, exitCode, stdOut.toString(), stdErr.toString(), cmdStr);
        log.warn(msg);
      }
      if (exitCode != 0) {
        StringBuilder msg = new StringBuilder("Native Linux operation getfacl returned a non-zero exit code.");
        msg.append(System.lineSeparator());
        msg.append(stdErr);
        msg.append(System.lineSeparator());
        throw new TapisException(msg.toString());
      }

      return AclEntry.parseAclEntries(String.valueOf(stdOut));
    }
  }

  @Override
  public NativeLinuxOpResult runLinuxSetfacl(String path, FileUtilsService.NativeLinuxFaclOperation operation,
                                             FileUtilsService.NativeLinuxFaclRecursion recursion,
                                             String aclEntries) throws IOException, TapisException {
    String opName = "setfacl";

    // Path should have already been normalized and checked but for safety and security do it
    //   again here. FilenameUtils.normalize() is expected to protect against escaping via ../..
    // Get path relative to system rootDir and protect against ../..
    String relativePathStr = PathUtils.getRelativePath(path).toString();
    String absolutePathStr = PathUtils.getAbsolutePath(rootDir, relativePathStr).toString();

    // Check that path exists. This will throw a NotFoundException if path is not there
    this.ls(relativePathStr);

    // Build the command and execute it.

    StringBuilder sb = new StringBuilder(opName);
    sb.append(" ");

    switch (recursion) {
      // recurse - don't follow symlinks
      case PHYSICAL -> sb.append("-RP ");
      // recurse - follow symlinks
      case LOGICAL -> sb.append("-RL ");
    }

    switch (operation) {
      // add ACLs
      case ADD -> sb.append("-m ").append(safelySingleQuoteString(aclEntries)).append(" ");

      // remove ACLs
      case REMOVE -> sb.append("-x ").append(safelySingleQuoteString(aclEntries)).append(" ");

      // remove all ACLs
      case REMOVE_ALL -> sb.append("-b ");

      // remove all "default:" ACLs
      case REMOVE_DEFAULT -> sb.append("-k ");
    }

    sb.append(safelySingleQuoteString(absolutePathStr));

    String cmdStr = sb.toString();

    // Execute the command
    ByteArrayOutputStream stdOut = new ByteArrayOutputStream();
    ByteArrayOutputStream stdErr = new ByteArrayOutputStream();
    int exitCode = 0;
    try (var sessionHolder = borrowAutoCloseableExecChannel(DEFAULT_SESSION_WAIT, true)) {
      exitCode = sessionHolder.getSession().execute(cmdStr, stdOut, stdErr, false);
      if (exitCode != 0) {
        String msg = LibUtils.getMsg("FILES_CLIENT_SSH_LINUXOP_ERR", oboTenant, oboUser, systemId, effectiveUserId, host,
                path, opName, exitCode, stdOut.toString(), stdErr.toString(), cmdStr);
        log.warn(msg);
      }
    } catch (IOException | TapisException ex) {
      // log some information about the failure, then rethrow the exception
      String msg = LibUtils.getMsg("FILES_CLIENT_SSH_LINUXOP_ERR", oboTenant, oboUser, systemId, effectiveUserId, host,
              path, opName, exitCode, stdOut.toString(), stdErr.toString(), cmdStr);
      log.error(msg);
    }

    return new NativeLinuxOpResult(cmdStr, exitCode, String.valueOf(stdOut), String.valueOf(stdErr));
  }

  // This method will single quote a string and convert all embedded single quotes
  // into '\'' - so file'name would be converted to 'file'\''name'.  This is to prevent
  // unix command injection (something like embedding ;rm -rf / in a command that we will
  // execute in the bash shell.
  private String safelySingleQuoteString(String unquotedString) {
    StringBuilder sb = new StringBuilder();
    sb.append("'");
    sb.append(unquotedString.replace("'", "'\\''"));
    sb.append("'");
    return sb.toString();
  }

  private FileInfo.FileType getFileInfoType(Attributes attributes) {
    if(attributes.isDirectory()) {
      return FileInfo.FileType.DIR;
    } else if (attributes.isRegularFile()) {
      return FileInfo.FileType.FILE;
    } else if (attributes.isSymbolicLink()) {
      return FileInfo.FileType.SYMBOLIC_LINK;
    } else if (attributes.isOther()) {
      return FileInfo.FileType.OTHER;
    } else {
      return FileInfo.FileType.UNKNOWN;
    }
  }

  // retryOnFail - if this is set to true and the call to borrow a session fails with a tapis recoverable exception, the
  //               code will invalidate the system cache for that system, and try again (re-obtaining the system credentials).
  //               If the second try fails, the method will throw an IOException.  This behavior should help with caching
  //               issues around credential changes.
  private SshSessionPool.PooledSshSession<SSHExecChannel> borrowAutoCloseableExecChannel(Duration wait, boolean retryOnFail) throws IOException {
    try {
      TapisSystem cacheSystem = getSystemForConnection();
      return SshSessionPool.getInstance().borrowExecChannel(cacheSystem.getTenant(), cacheSystem.getHost(), cacheSystem.getPort(),
              cacheSystem.getEffectiveUserId(), cacheSystem.getDefaultAuthnMethod(), cacheSystem.getAuthnCredential(), wait);
    } catch (TapisRecoverableException ex) {
      systemsCache.invalidateEntry(system.getTenant(), system.getId(), system.getEffectiveUserId(), impersonationId, sharedCtxGrantor);
      if(retryOnFail) {
        return borrowAutoCloseableExecChannel(wait, false);
      } else {
        String msg = LibUtils.getMsg("FILES_CLIENT_SSH_SESSION_POOL_ERROR", system.getTenant(),
                system.getHost(), system.getPort(), system.getEffectiveUserId(), system.getDefaultAuthnMethod(), wait, ex.getMessage());
        if(ex instanceof TapisSSHAuthException) {
          throw new NotAuthorizedException(msg, ex);
        }
        throw new IOException(msg);
      }
    } catch (TapisException ex) {
      String msg = LibUtils.getMsg("FILES_CLIENT_SSH_SESSION_POOL_ERROR", system.getTenant(),
              system.getHost(), system.getPort(), system.getEffectiveUserId(), system.getDefaultAuthnMethod(), wait, ex.getMessage());
      if(ex instanceof TapisSSHAuthException) {
        throw new NotAuthorizedException(msg, ex);
      }
      throw new IOException(ex.getMessage(), ex);
    }
  }


  // retryOnFail - if this is set to true and the call to borrow a session fails with a tapis recoverable exception, the
  //               code will invalidate the system cache for that system, and try again (re-obtaining the system credentials).
  //               If the second try fails, the method will throw an IOException.  This behavior should help with caching
  //               issues around credential changes.
  private SshSessionPool.PooledSshSession<SSHSftpClient> borrowAutoCloseableSftpClient(Duration wait, boolean retryOnFail) throws IOException {
    try {
      TapisSystem cacheSystem = getSystemForConnection();
      return SshSessionPool.getInstance().borrowSftpClient(cacheSystem.getTenant(), cacheSystem.getHost(), cacheSystem.getPort(),
              cacheSystem.getEffectiveUserId(), cacheSystem.getDefaultAuthnMethod(), cacheSystem.getAuthnCredential(), wait);
    } catch (TapisRecoverableException ex) {
      systemsCache.invalidateEntry(system.getTenant(), system.getId(), system.getEffectiveUserId(), impersonationId, sharedCtxGrantor);
      if(retryOnFail) {
        return borrowAutoCloseableSftpClient(wait, false);
      } else {
        String msg = LibUtils.getMsg("FILES_CLIENT_SSH_SESSION_POOL_ERROR", system.getTenant(),
                system.getHost(), system.getPort(), system.getEffectiveUserId(), system.getDefaultAuthnMethod(), wait, ex.getMessage());
        if(ex instanceof TapisSSHAuthException) {
          throw new NotAuthorizedException(msg, ex);
        }
        throw new IOException(msg);
      }
    } catch (TapisException ex) {
      String msg = LibUtils.getMsg("FILES_CLIENT_SSH_SESSION_POOL_ERROR", system.getTenant(),
              system.getHost(), system.getPort(), system.getEffectiveUserId(), system.getDefaultAuthnMethod(), wait, ex.getMessage());
      if(ex instanceof TapisSSHAuthException) {
        throw new NotAuthorizedException(msg, ex);
      }
      throw new IOException(ex.getMessage(), ex);
    }
  }

  private void handleSftpException(Exception ex, String operation, String path) throws IOException {
    // sftp exceptions can be wrapped in runtime exceptions
    if((ex instanceof RuntimeException) && (ex.getCause() instanceof SftpException)) {
      ex = (Exception) ex.getCause();
    }

    if (ex instanceof SftpException) {
      SftpException sftpException = (SftpException) ex;
      if (sftpException.getStatus() == SftpConstants.SSH_FX_PERMISSION_DENIED) {
        String msg = LibUtils.getMsg("FILES_CLIENT_SSH_OP_ERR1", oboTenant, oboUser, operation, systemId, effectiveUserId, host, path, ex.getMessage());
        throw new ForbiddenException(msg, ex);
      } else if (sftpException.getStatus() == SftpConstants.SSH_FX_NO_SUCH_FILE) {
        String msg = LibUtils.getMsg("FILES_CLIENT_SSH_NOT_FOUND", oboTenant, oboUser, systemId, effectiveUserId, host, rootDir, path);
        throw new NotFoundException(msg, ex);
      } else {
        String msg = LibUtils.getMsg("FILES_CLIENT_SSH_OP_ERR1", oboTenant, oboUser, operation, systemId, effectiveUserId, host, path, ex.getMessage());
        throw new IOException(msg, ex);
      }
    } else if ((ex.getMessage() != null) && (ex.getMessage().contains("SSH_POOL_MISSING_CREDENTIALS"))) {
      throw new NotAuthorizedException(ex.getMessage(), ex);
    }
  }

  private TapisSystem getSystemForConnection() {
    // this method is important.  We need the ability to refresh our copy of the tapis system.  The method that borrows
    // the ssh sessions will invalidate the cache in the event of a failure, in case the creds have changed, so we need to
    // ask for it again so we get the refreshed creds
    try {
<<<<<<< HEAD
      TapisSystem cachedSystem = systemsCache.getSystem(oboTenant, systemId, effectiveUserId, impersonationId, sharedCtxGrantor);
=======
      TapisSystem cachedSystem = systemsCache.getSystem(oboTenant, systemId, oboUser, impersonationId, sharedCtxGrantor);
>>>>>>> 44fd4a09
      return cachedSystem;
    } catch (ServiceException ex) {
      // ignore the failure here.  There's really nothing we can do.  We have a copy of the system already and it may
      // or may not be the latest, but it's the best we can do.  I think this is better than an exception since there
      // is at least some chance it will succeed.  Besides, if it does fail we will there the exception there anyway.
    }
    return system;
  }

}<|MERGE_RESOLUTION|>--- conflicted
+++ resolved
@@ -987,11 +987,7 @@
     // the ssh sessions will invalidate the cache in the event of a failure, in case the creds have changed, so we need to
     // ask for it again so we get the refreshed creds
     try {
-<<<<<<< HEAD
-      TapisSystem cachedSystem = systemsCache.getSystem(oboTenant, systemId, effectiveUserId, impersonationId, sharedCtxGrantor);
-=======
       TapisSystem cachedSystem = systemsCache.getSystem(oboTenant, systemId, oboUser, impersonationId, sharedCtxGrantor);
->>>>>>> 44fd4a09
       return cachedSystem;
     } catch (ServiceException ex) {
       // ignore the failure here.  There's really nothing we can do.  We have a copy of the system already and it may
