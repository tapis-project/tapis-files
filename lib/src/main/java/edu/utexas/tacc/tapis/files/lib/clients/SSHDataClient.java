package edu.utexas.tacc.tapis.files.lib.clients;

import java.io.IOException;
import java.io.InputStream;
import java.nio.file.Files;
import java.nio.file.Path;
import java.nio.file.Paths;
import java.time.ZonedDateTime;
import java.time.format.DateTimeFormatter;
import java.util.ArrayList;
import java.util.Arrays;
import java.util.Collection;
import java.util.HashMap;
import java.util.List;
import java.util.Locale;
import java.util.Map;
import java.util.stream.Collectors;

import org.apache.commons.exec.CommandLine;
import org.apache.commons.io.FilenameUtils;
import org.jetbrains.annotations.NotNull;
import javax.ws.rs.NotFoundException;

import org.apache.commons.lang3.NotImplementedException;
import org.apache.commons.lang3.StringUtils;
import org.jetbrains.annotations.NotNull;
import org.slf4j.Logger;
import org.slf4j.LoggerFactory;

import com.jcraft.jsch.ChannelExec;
import com.jcraft.jsch.ChannelSftp;
import com.jcraft.jsch.ChannelSftp.LsEntry;
import com.jcraft.jsch.JSchException;
import com.jcraft.jsch.SftpATTRS;
import com.jcraft.jsch.SftpException;

import edu.utexas.tacc.tapis.files.lib.utils.Utils;
import edu.utexas.tacc.tapis.files.lib.utils.PathUtils;

import edu.utexas.tacc.tapis.files.lib.models.FileInfo;
import edu.utexas.tacc.tapis.files.lib.utils.Constants;
import edu.utexas.tacc.tapis.shared.ssh.SSHConnection;
import edu.utexas.tacc.tapis.shared.ssh.TapisJSCHInputStream;
import edu.utexas.tacc.tapis.systems.client.gen.model.TSystem;


/**
 * This class is the entry point to sile operations over SSH with Tapis.
 * All path parameters as inputs to methods are assumed to be relative to the rootDir
 * of the system unless otherwise specified.
 */
public class SSHDataClient implements IRemoteDataClient {

    private final Logger log = LoggerFactory.getLogger(SSHDataClient.class);

    public String getOboTenant() { return oboTenant; }
    public String getOboUser() { return oboUser; }
    public String getSystemId() { return systemId; }
    private final String oboTenant;
    private final String oboUser;

    private final String host;
    private final String username;
    private final SSHConnection sshConnection;
    private final String rootDir;
    private final String systemId;
    private static final int MAX_LISTING_SIZE = Constants.MAX_LISTING_SIZE;

    public SSHDataClient(@NotNull String oboTenant1, @NotNull String oboUser1, @NotNull TSystem sys, SSHConnection sshCon) {
        oboTenant = oboTenant1;
        oboUser = oboUser1;
        String rdir = sys.getRootDir();
        rdir = StringUtils.isBlank(rdir) ? "/" : rdir;
        rootDir = Paths.get(rdir).normalize().toString();
        host = sys.getHost();
        username = sys.getEffectiveUserId();
        systemId = sys.getId();
        sshConnection = sshCon;
    }

    @Override
    public void makeBucket(String name) throws IOException {
        String msg = Utils.getMsg("FILES_CLIENT_SSH_NO_SUPPORT", oboTenant, oboUser, "makeBucket", systemId, name);
        throw new NotImplementedException(msg);
    }

    public List<FileInfo> lsRecursive(String basePath) throws IOException, NotFoundException {
        List<FileInfo> filesList = new ArrayList<>();
        listDirectoryRec(basePath, filesList);
        return filesList;
    }

    private void listDirectoryRec(String basePath, List<FileInfo> listing) throws IOException, NotFoundException{
        List<FileInfo> currentListing = this.ls(basePath);
        listing.addAll(currentListing);
        for (FileInfo fileInfo: currentListing) {
            if (fileInfo.isDir()) {
                listDirectoryRec(fileInfo.getPath(), listing);
            }
        }
    }


    public List<FileInfo> ls(@NotNull String remotePath) throws IOException, NotFoundException {
        return this.ls(remotePath, MAX_LISTING_SIZE, 0);
    }

    /**
     * Returns the files listing output on a remotePath
     *
     * @param remotePath
     * @return list of FileInfo
     * @throws IOException Generally a network error
     * @throws NotFoundException No file at target
     */
    @Override
    public List<FileInfo> ls(@NotNull String remotePath, long limit, long offset) throws IOException, NotFoundException {
        long count = Math.min(limit, Constants.MAX_LISTING_SIZE);
        long startIdx = Math.max(offset, 0);

        List<FileInfo> filesList = new ArrayList<>();
        List<?> filelist;
        Path absolutePath = Paths.get(rootDir, remotePath);

        ChannelSftp channelSftp = openAndConnectSFTPChannel();

        try {
            filelist = channelSftp.ls(absolutePath.toString());
        } catch (SftpException e) {
            if (e.getMessage().toLowerCase().contains("no such file")) {
                String msg = Utils.getMsg("FILES_CLIENT_SSH_NOT_FOUND", oboTenant, oboUser, systemId, username, host, remotePath);
                throw new NotFoundException(msg);
            } else {
                String msg = Utils.getMsg("FILES_CLIENT_SSH_OP_ERR1", oboTenant, oboUser, "ls", systemId, username, host, remotePath, e.getMessage());
                throw new IOException(msg, e);
            }
        } finally {
            sshConnection.returnChannel(channelSftp);
        }

        // For each entry in the fileList received, get the fileInfo object
        for (int i = 0; i < filelist.size(); i++) {
            LsEntry entry = (LsEntry) filelist.get(i);
            // Get the file attributes
            SftpATTRS attrs = entry.getAttrs();
            FileInfo fileInfo = new FileInfo();
            // Ignore filename . and ..
            if (entry.getFilename().equals(".") || entry.getFilename().equals("..")) {
                continue;
            }
            fileInfo.setName(entry.getFilename());
            // Obtain the modified time for the file from the attribute
            // and set lastModified field
            DateTimeFormatter dateTimeformatter = DateTimeFormatter.ofPattern("EEE MMM d HH:mm:ss zzz uuuu", Locale.US);
            ZonedDateTime lastModified = ZonedDateTime.parse(attrs.getMtimeString(), dateTimeformatter);
            fileInfo.setLastModified(lastModified.toInstant());
            fileInfo.setSize(attrs.getSize());
            Path tmpPath = Paths.get(entry.getFilename());
            fileInfo.setMimeType(Files.probeContentType(tmpPath));
            if (attrs.isDir()) {
                fileInfo.setType("dir");
            } else {
                fileInfo.setType("file");
            }
            fileInfo.setOwner(String.valueOf(attrs.getUId()));
            fileInfo.setGroup(String.valueOf(attrs.getGId()));
            fileInfo.setPermissions(attrs.getPermissionsString());
            //TODO: This path munging is tricky, but it seems to work as far as listings are concerned
            Path fullPath;
            if (absolutePath.getFileName().equals(Paths.get(entry.getFilename()))) {
                fullPath = Paths.get(remotePath);
            } else {
                fullPath = Paths.get(remotePath).resolve(entry.getFilename());
            }

            fileInfo.setPath(fullPath.toString());
            filesList.add(fileInfo);
        }
        filesList.sort((a, b)->{
            return a.getName().compareTo(b.getName());
        });
        return filesList.stream().skip(startIdx).limit(count).collect(Collectors.toList());
    }


    /**
     * Creates a directory on a remotePath relative to rootDir
     *
     * @throws IOException
     */
    @Override
    public void mkdir(@NotNull String remotePath) throws IOException {

        Path remote = Paths.get(remotePath);
        ChannelSftp channelSftp = openAndConnectSFTPChannel();
        try {
            channelSftp.cd(rootDir);
            for (Path part : remote) {
                try {
                    channelSftp.cd(part.toString());
                } catch (SftpException ex) {
                    channelSftp.mkdir(part.toString());  // do we need to set some permission on the directory??
                    channelSftp.cd(part.toString());
                }
            }
        } catch (SftpException e) {
            if (e.getMessage().toLowerCase().contains("no such file")) {
                String msg = Utils.getMsg("FILES_CLIENT_SSH_NOT_FOUND", oboTenant, oboUser, systemId, username, host, remotePath);
                throw new NotFoundException(msg);
            } else {
                String msg = Utils.getMsg("FILES_CLIENT_SSH_OP_ERR1", oboTenant, oboUser, "mkdir", systemId, username, host, remotePath, e.getMessage());
                throw new IOException(msg, e);
            }
        } finally {
           sshConnection.returnChannel(channelSftp);
        }

    }


    private void insertOrAppend(@NotNull String path, @NotNull InputStream fileStream, @NotNull Boolean append) throws IOException, NotFoundException {
        Path absolutePath = Paths.get(rootDir, path).normalize();
        Path relativeRemotePath = Paths.get(StringUtils.stripStart(path, "/")).normalize();
        Path parentPath = relativeRemotePath.getParent();

        ChannelSftp channelSftp = openAndConnectSFTPChannel();

        int channelOptions = append ? ChannelSftp.APPEND : ChannelSftp.OVERWRITE;

        try {
            if (parentPath != null) this.mkdir(parentPath.toString());
            channelSftp.cd(rootDir);
            if (parentPath != null) channelSftp.cd(parentPath.toString());
            channelSftp.put(fileStream, absolutePath.getFileName().toString(), channelOptions);
        } catch (SftpException ex) {
<<<<<<< HEAD
            String msg = Utils.getMsg("FILES_CLIENT_SSH_OP_ERR1", oboTenant, oboUser, "insertOrAppend", systemId, username, host, path, ex.getMessage());
            throw new IOException(msg, ex);
=======
            throw new IOException(ex.getMessage());
>>>>>>> bc49483c
        } finally {
            sshConnection.returnChannel(channelSftp);
        }
    }


    @Override
    public void insert(@NotNull String remotePath, @NotNull InputStream fileStream) throws IOException {
        insertOrAppend(remotePath, fileStream, false);
    }


    /**
     * Rename/move oldPath to newPath
     *
     * @param oldPath current location
     * @param newPath desired location
     * @return
     * @throws IOException Network errors generally
     * @throws NotFoundException No file found at target
     */
    @Override
    public void move(@NotNull String oldPath, @NotNull String newPath) throws IOException, NotFoundException {

        Path absoluteOldPath = Paths.get(rootDir, oldPath);
        Path absoluteNewPath = Paths.get(rootDir, newPath);

        ChannelSftp channelSftp = openAndConnectSFTPChannel();

        try {
            channelSftp.rename(absoluteOldPath.toString(), absoluteNewPath.toString());
        } catch (SftpException e) {
            if (e.getMessage().toLowerCase().contains("no such file")) {
                String msg = Utils.getMsg("FILES_CLIENT_SSH_NOT_FOUND", oboTenant, oboUser, systemId, username, host, oldPath);
                throw new NotFoundException(msg);
            } else {
                String msg = Utils.getMsg("FILES_CLIENT_SSH_OP_ERR2", oboTenant, oboUser, "move", systemId, username, host, oldPath, newPath, e.getMessage());
                throw new IOException(msg, e);
            }
        } finally {
            sshConnection.returnChannel(channelSftp);
        }
    }


    /**
     * @param currentPath Relative to roodDir
     * @param newPath Relative to rootDir
     * @return
     * @throws IOException
     * @throws NotFoundException
     */
    @Override
    public void copy(@NotNull String currentPath, @NotNull String newPath) throws IOException, NotFoundException {
        currentPath = FilenameUtils.normalize(currentPath);
        newPath = FilenameUtils.normalize(newPath);
        Path absoluteCurrentPath = Paths.get(rootDir, currentPath);
        Path absoluteNewPath = Paths.get(rootDir, newPath);
        Path targetParentPath = absoluteNewPath.getParent();

        //This will throw a NotFoundException if source is not there
        this.ls(currentPath);
        ChannelExec channel = openCommandChannel();
        try {
            Map<String, String> args = new HashMap<>();
            args.put("targetParentPath", targetParentPath.toString());
            args.put("source", absoluteCurrentPath.toString());
            args.put("target", absoluteNewPath.toString());

            CommandLine cmd = new CommandLine("mkdir");
            cmd.addArgument("-p");
            cmd.addArgument("${targetParentPath}");
            cmd.addArgument(";");
            cmd.addArgument("cp");
            cmd.addArgument("${source}");
            cmd.addArgument("${target}");
            cmd.setSubstitutionMap(args);
            String toExecute = String.join(" ", cmd.toStrings());
            channel.setCommand(toExecute);
            channel.connect();
        } catch (JSchException e) {
            if (e.getMessage().toLowerCase().contains("no such file")) {
                String msg = Utils.getMsg("FILES_CLIENT_SSH_NOT_FOUND", oboTenant, oboUser, systemId, username, host, currentPath);
                throw new NotFoundException(msg);
            } else {
                String msg = Utils.getMsg("FILES_CLIENT_SSH_OP_ERR2", oboTenant, oboUser, "copy", systemId, username, host, currentPath, newPath, e.getMessage());
                throw new IOException(msg, e);
            }
        } finally {
            sshConnection.returnChannel(channel);
        }

    }


    /**
     * Path is relative to rootDir
     *
     * @param channelSftp
     * @param path
     * @throws SftpException
     */
    private void recursiveDelete(ChannelSftp channelSftp, String path) throws SftpException {
        String cleanedPath = Paths.get(path).normalize().toString();

        SftpATTRS attrs = channelSftp.stat(cleanedPath);
        if (attrs.isDir()) {
            Collection<LsEntry> files = channelSftp.ls(path);
            if (files != null && !files.isEmpty()) {
                for (LsEntry entry : files) {
                    if ((!entry.getFilename().equals(".")) && (!entry.getFilename().equals(".."))) {
                        recursiveDelete(channelSftp, path + "/" + entry.getFilename());
                    }
                }
            }
            channelSftp.rmdir(path);
        } else {
            channelSftp.rm(path);
        }
    }

    private void clearRootDir(ChannelSftp channel) {
        Collection<LsEntry> files;
        try {
            files = channel.ls(rootDir);
            if (files != null && files.size() > 0) {
                for (LsEntry entry : files) {
                    if ((!entry.getFilename().equals(".")) && (!entry.getFilename().equals(".."))) {
                        recursiveDelete(channel, rootDir + "/" + entry.getFilename());
                    }
                }
            }
        } catch (SftpException ex) {
            ex.printStackTrace();
        }
    }


    @Override
    public void delete(@NotNull String path) throws IOException {
        Path absPath = Paths.get(rootDir, path);
        ChannelSftp channelSftp = openAndConnectSFTPChannel();
        // If the path is "/", then just clear everything out of rootDir?
        try {
            if (absPath.equals(Paths.get(rootDir))) {
                clearRootDir(channelSftp);
            } else {
                recursiveDelete(channelSftp, absPath.toString());
            }
        } catch (SftpException e) {
            if (e.getMessage().toLowerCase().contains("no such file")) {
                String msg = Utils.getMsg("FILES_CLIENT_SSH_NOT_FOUND", oboTenant, oboUser, systemId, username, host, path);
                throw new NotFoundException(msg);
            } else {
                String msg = Utils.getMsg("FILES_CLIENT_SSH_OP_ERR1", oboTenant, oboUser, "delete", systemId, username, host, path, e.getMessage());
                throw new IOException(msg, e);
            }
        } finally {
            sshConnection.returnChannel(channelSftp);
        }
    }

    @Override
    public InputStream getStream(@NotNull String path) throws IOException {
        Path absPath = Paths.get(rootDir, path);
        ChannelSftp channelSftp = openAndConnectSFTPChannel();
        InputStream inputStream = null;
        try {
            inputStream = channelSftp.get(absPath.toString());
            TapisJSCHInputStream shellInputStream = new TapisJSCHInputStream(inputStream, sshConnection, channelSftp);
            return shellInputStream;
        } catch (SftpException e) {
            if (e.getMessage().toLowerCase().contains("no such file")) {
                String msg = Utils.getMsg("FILES_CLIENT_SSH_NOT_FOUND", oboTenant, oboUser, systemId, username, host, path);
                throw new NotFoundException(msg);
            } else {
                String msg = Utils.getMsg("FILES_CLIENT_SSH_OP_ERR1", oboTenant, oboUser, "getStream", systemId, username, host, path, e.getMessage());
                log.error(msg, e);
                throw new IOException(msg, e);
            }
        }
    }

    @Override
    public void download(String path) {
        // TODO Auto-generated method stub
    }

    @Override
    public void connect() throws IOException {
        try {
            if (!sshConnection.getSession().isConnected()) {
                sshConnection.getSession().connect();
            }
        } catch (JSchException ex) {
            String msg = Utils.getMsg("FILES_CLIENT_SSH_CONN_ERR1", oboTenant, oboUser, systemId, username, host, ex.getMessage());
            log.error(msg);
            throw new IOException(msg, ex);
        }
    }

    @Override
    public void disconnect() {
        sshConnection.closeSession();
    }

    @Override
    public InputStream getBytesByRange(@NotNull String path, long startByte, long count) throws IOException {
        Path absPath = Paths.get(rootDir, path).normalize();
        ChannelExec channel = openCommandChannel();
        //TODO: Really need to sanitize this command
        //TODO: Really do
        try {
            String command = String.format("dd if=%s ibs=1 skip=%s count=%s", absPath.toString(), startByte, count);
            channel.setCommand(command);
            InputStream commandOutput = channel.getInputStream();
            TapisJSCHInputStream shellInputStream = new TapisJSCHInputStream(commandOutput, sshConnection, channel);
            channel.connect();
            return shellInputStream;
        } catch (JSchException e) {
            if (e.getMessage().toLowerCase().contains("no such file")) {
                String msg = Utils.getMsg("FILES_CLIENT_SSH_NOT_FOUND", oboTenant, oboUser, systemId, username, host, path);
                throw new NotFoundException(msg);
            } else {
                String msg = Utils.getMsg("FILES_CLIENT_SSH_OP_ERR1", oboTenant, oboUser, "getBytesByRange", systemId, username, host, path, e.getMessage());
                log.error(msg, e);
                throw new IOException(msg, e);
            }
        }
    }

    @Override
    public void putBytesByRange(String path, InputStream byteStream, long startByte, long endByte) throws IOException {

    }

    @Override
    public void append(@NotNull String path, @NotNull InputStream byteStream) throws IOException {
        insertOrAppend(path, byteStream, true);
    }

    private ChannelSftp openAndConnectSFTPChannel() throws IOException {
        String CHANNEL_TYPE = "sftp";
        ChannelSftp channel = (ChannelSftp) sshConnection.createChannel(CHANNEL_TYPE);

        // log.info("Current channel count is {}", sshConnection.getChannelCount());
        //TODO: This will fail with a strange error if the max channels per connection limit is reached.
        //TODO: Need to find a way to pool channels?
        try {
            channel.connect(10*1000);
            return channel;
        } catch (JSchException e) {
            String msg = Utils.getMsg("FILES_CLIENT_SSH_CONN_ERR2", oboTenant, oboUser, systemId, username, host, e.getMessage());
            log.error(msg);
            sshConnection.returnChannel(channel);
            throw new IOException(msg, e);
        }
    }

    private ChannelExec openCommandChannel() throws IOException {
        String CHANNEL_TYPE = "exec";
        return (ChannelExec) sshConnection.createChannel(CHANNEL_TYPE);
    }
}<|MERGE_RESOLUTION|>--- conflicted
+++ resolved
@@ -233,12 +233,8 @@
             if (parentPath != null) channelSftp.cd(parentPath.toString());
             channelSftp.put(fileStream, absolutePath.getFileName().toString(), channelOptions);
         } catch (SftpException ex) {
-<<<<<<< HEAD
             String msg = Utils.getMsg("FILES_CLIENT_SSH_OP_ERR1", oboTenant, oboUser, "insertOrAppend", systemId, username, host, path, ex.getMessage());
             throw new IOException(msg, ex);
-=======
-            throw new IOException(ex.getMessage());
->>>>>>> bc49483c
         } finally {
             sshConnection.returnChannel(channelSftp);
         }
