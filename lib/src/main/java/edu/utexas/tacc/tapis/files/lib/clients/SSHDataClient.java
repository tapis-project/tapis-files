--- conflicted
+++ resolved
@@ -315,12 +315,8 @@
         Path absPath = Paths.get(rootDir,path);
         ChannelSftp channelSftp = openAndConnectSFTPChannel(absPath.toString());
         try {
-<<<<<<< HEAD
-            return channelSftp.get(absPath.toString());
-=======
             InputStream inputStream = channelSftp.get(absPath.toString());
             return inputStream;
->>>>>>> 5c460536
         } catch (SftpException ex) {
             log.error("Error retrieving file to {}", systemId, ex);
             throw new IOException("Error retrieving file into " + systemId + " at path " + path);
