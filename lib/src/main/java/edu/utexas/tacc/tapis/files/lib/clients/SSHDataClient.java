--- conflicted
+++ resolved
@@ -32,11 +32,7 @@
     private final Logger log = LoggerFactory.getLogger(SSHDataClient.class);
     private final String host;
     private final String username;
-<<<<<<< HEAD
     private final SSHConnection sshConnection;
-=======
-    private SSHConnection sshConnection;
->>>>>>> 63e2d8f8
     private final String rootDir;
     private final String systemId;
     private final TSystem system;
@@ -45,16 +41,15 @@
     private static final String GENERIC_ERROR_MESSAGE =  "Error: Something went wrong for user: %s on host %s at path %s";
 
     @Inject
-    public SSHDataClient(@NotNull TSystem system) throws IOException {
-        host = system.getHost();
-        username = system.getEffectiveUserId();
-        rootDir = Paths.get(system.getRootDir()).normalize().toString();
-        systemId = system.getName();
-<<<<<<< HEAD
-        sshConnection = SSHConnectionCache.getConnection(system, username);
-=======
-        this.system = system;
->>>>>>> 63e2d8f8
+    public SSHDataClient(@NotNull TSystem sys) throws IOException {
+        String rdir = sys.getRootDir();
+        rdir = StringUtils.isBlank(rdir) ? "/" : rdir;
+        rootDir = Paths.get(rdir).normalize().toString();
+        host = sys.getHost();
+        username = sys.getEffectiveUserId();
+        systemId = sys.getName();
+        sshConnection = SSHConnectionCache.getConnection(sys, username);
+        system = sys;
     }
 
     public List<FileInfo> ls(@NotNull String remotePath) throws IOException, NotFoundException {
@@ -354,7 +349,6 @@
 
     @Override
     public void connect() throws IOException {
-<<<<<<< HEAD
         try {
             if (!sshConnection.getSession().isConnected()) {
                 sshConnection.getSession().connect();
@@ -362,23 +356,21 @@
         } catch (JSchException ex) {
             log.error("Error connecting to SSH session", ex);
             throw new IOException("Error connecting to SSH session");
-=======
-
-        switch (system.getDefaultAccessMethod().getValue()) {
-            case "PASSWORD":
-                String password = system.getAccessCredential().getPassword();
-                sshConnection = new SSHConnection(host, port, username, password);
-                sshConnection.initSession();
-                break;
-            case "PKI_KEYS":
-                String pubKey = system.getAccessCredential().getPublicKey();
-                String privateKey = system.getAccessCredential().getPrivateKey();
-                sshConnection = new SSHConnection(host, port, username, pubKey, privateKey);
-                sshConnection.initSession();
-                break;
-            default:
-                throw new NotImplementedException("Access method not supported");
->>>>>>> 63e2d8f8
+//        switch (system.getDefaultAccessMethod().getValue()) {
+//            case "PASSWORD":
+//                String password = system.getAccessCredential().getPassword();
+//                sshConnection = new SSHConnection(host, port, username, password);
+//                sshConnection.initSession();
+//                break;
+//            case "PKI_KEYS":
+//                String pubKey = system.getAccessCredential().getPublicKey();
+//                String privateKey = system.getAccessCredential().getPrivateKey();
+//                sshConnection = new SSHConnection(host, port, username, pubKey, privateKey);
+//                sshConnection.initSession();
+//                break;
+//            default:
+//                throw new NotImplementedException("Access method not supported");
+//>>>>>>> master
         }
 
     }
