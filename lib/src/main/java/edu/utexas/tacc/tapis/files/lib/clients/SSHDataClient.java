--- conflicted
+++ resolved
@@ -86,12 +86,6 @@
 	}
 
 	@Override
-<<<<<<< HEAD
-	public void move(String oldPath, String newPath) throws IOException {
-		// TODO Auto-generated method stub
-
-	}
-=======
 	public void move(String oldPath, String newName) throws IOException {
 	    Path remoteAbsoluteOldPath = Paths.get(rootDir,oldPath);
 	    Path remoteAbsoluteNewPath = Paths.get(remoteAbsoluteOldPath.getParent().toString(), newName);
@@ -108,7 +102,6 @@
       throw new IOException("Rename Failed: " + msg);
    }
 }
->>>>>>> 64732dec
 
 	@Override
 	public void copy(String currentPath, String newPath) throws IOException {
