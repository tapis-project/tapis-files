--- conflicted
+++ resolved
@@ -22,11 +22,7 @@
 import org.slf4j.LoggerFactory;
 
 import javax.ws.rs.NotFoundException;
-<<<<<<< HEAD
 import java.io.ByteArrayInputStream;
-=======
-import java.io.BufferedOutputStream;
->>>>>>> 2cac66ed
 import java.io.ByteArrayOutputStream;
 import java.io.IOException;
 import java.io.InputStream;
@@ -188,7 +184,8 @@
             //Path should be relative to rootDir
             Path tmpFilePath = Paths.get(rootDir, entry.getFilename());
             if (tmpFilePath.equals(absolutePath)) {
-                fileInfo.setPath(entryPath.toString());
+                String thePath = StringUtils.prependIfMissing(entryPath.toString(), "/");
+                fileInfo.setPath(thePath);
             } else {
                 fileInfo.setPath(Paths.get("/", remotePath, entryPath.toString()).toString());
             }
@@ -393,9 +390,9 @@
         try {
             InputStream inputStream = sftpClient.read(absPath.toString());
             //TapisSSHInputStream closes the sftp connection after reading completes
-
             return new TapisSSHInputStream(inputStream, connectionHolder, sftpClient);
         } catch (IOException e) {
+            connectionHolder.returnSftpClient(sftpClient);
             if (e.getMessage().toLowerCase().contains("no such file")) {
                 String msg = Utils.getMsg("FILES_CLIENT_SSH_NOT_FOUND", oboTenant, oboUser, systemId, username, host, path);
                 throw new NotFoundException(msg);
@@ -426,6 +423,8 @@
             return new ByteArrayInputStream(out.toByteArray());
 
         } catch (TapisException e) {
+            //IMPORTANT: Have to return the channel here until we implement PipedInput/PipedOutput streams.
+            connectionHolder.returnExecChannel(channel);
             if (e.getMessage().toLowerCase().contains("no such file")) {
                 String msg = Utils.getMsg("FILES_CLIENT_SSH_NOT_FOUND", oboTenant, oboUser, systemId, username, host, path);
                 throw new NotFoundException(msg);
@@ -614,19 +613,16 @@
         sb.append(" ").append(arg1).append(" ").append(absolutePathStr);
         String cmdStr = sb.toString();
         // Execute the command
-        OutputStream stdOut = new ByteArrayOutputStream();
-        OutputStream stdErr = new ByteArrayOutputStream();
+        ByteArrayOutputStream stdOut = new ByteArrayOutputStream();
+        ByteArrayOutputStream stdErr = new ByteArrayOutputStream();
         int exitCode = cmdRunner.execute(cmdStr, stdOut, stdErr);
         if (exitCode != 0) {
             String msg = Utils.getMsg("FILES_CLIENT_SSH_LINUXOP_ERR", oboTenant, oboUser, systemId, username, host,
                 remotePath, opName, exitCode, stdOut.toString(), stdErr.toString());
             log.warn(msg);
         }
-<<<<<<< HEAD
         connectionHolder.returnExecChannel(cmdRunner);
-        return new NativeLinuxOpResult(cmdStr, stdOut, String.valueOf(stdOut), String.valueOf(stdOut));
-=======
-        return new NativeLinuxOpResult(cmdStr, exitCode, stdOut.toString(), stdErr.toString());
->>>>>>> 2cac66ed
+        return new NativeLinuxOpResult(cmdStr, exitCode, String.valueOf(stdOut), String.valueOf(stdErr));
+
     }
 }