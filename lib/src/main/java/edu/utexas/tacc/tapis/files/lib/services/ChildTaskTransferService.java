package edu.utexas.tacc.tapis.files.lib.services;

import java.io.IOException;
import java.io.InputStream;
import java.nio.charset.StandardCharsets;
import java.time.Instant;
import java.util.ArrayList;
import java.util.List;
import java.util.UUID;
import java.util.concurrent.Callable;
import java.util.concurrent.CancellationException;
import java.util.concurrent.ExecutionException;
import java.util.concurrent.ExecutorService;
import java.util.concurrent.Executors;
import java.util.concurrent.Future;
import java.util.concurrent.TimeoutException;
import javax.inject.Inject;
import javax.ws.rs.NotFoundException;

import com.fasterxml.jackson.core.JsonProcessingException;
import com.fasterxml.jackson.databind.ObjectMapper;
import com.rabbitmq.client.AMQP;
import com.rabbitmq.client.BuiltinExchangeType;
import com.rabbitmq.client.Channel;
import com.rabbitmq.client.Connection;
import com.rabbitmq.client.DefaultConsumer;
import com.rabbitmq.client.Envelope;
import edu.utexas.tacc.tapis.files.lib.clients.GlobusDataClient;
import edu.utexas.tacc.tapis.files.lib.clients.HTTPClient;
import edu.utexas.tacc.tapis.files.lib.clients.IRemoteDataClient;
import edu.utexas.tacc.tapis.files.lib.config.RuntimeSettings;
import edu.utexas.tacc.tapis.files.lib.exceptions.DAOException;
import edu.utexas.tacc.tapis.files.lib.exceptions.ServiceException;
import edu.utexas.tacc.tapis.files.lib.models.FileInfo;
import edu.utexas.tacc.tapis.files.lib.models.TransferControlAction;
import edu.utexas.tacc.tapis.files.lib.models.TransferTask;
import edu.utexas.tacc.tapis.files.lib.models.TransferTaskChild;
import edu.utexas.tacc.tapis.files.lib.models.TransferTaskParent;
import edu.utexas.tacc.tapis.files.lib.models.TransferTaskStatus;
import edu.utexas.tacc.tapis.files.lib.models.TransferURI;
import edu.utexas.tacc.tapis.files.lib.rabbit.RabbitMQConnection;
import edu.utexas.tacc.tapis.files.lib.transfers.TransfersApp;
import edu.utexas.tacc.tapis.files.lib.utils.LibUtils;
import edu.utexas.tacc.tapis.globusproxy.client.gen.model.GlobusTransferTask;
import edu.utexas.tacc.tapis.shared.TapisConstants;
import edu.utexas.tacc.tapis.shared.exceptions.TapisException;
import edu.utexas.tacc.tapis.shared.threadlocal.TapisThreadContext;
import edu.utexas.tacc.tapis.sharedapi.security.AuthenticatedUser;
import edu.utexas.tacc.tapis.sharedapi.security.ResourceRequestUser;
import edu.utexas.tacc.tapis.systems.client.gen.model.SystemTypeEnum;
import edu.utexas.tacc.tapis.systems.client.gen.model.TapisSystem;
import org.apache.commons.lang3.StringUtils;
import org.jetbrains.annotations.NotNull;
import org.jvnet.hk2.annotations.Service;
import org.slf4j.Logger;
import org.slf4j.LoggerFactory;

import edu.utexas.tacc.tapis.files.lib.caches.SystemsCache;
import edu.utexas.tacc.tapis.files.lib.caches.SystemsCacheNoAuth;
import edu.utexas.tacc.tapis.files.lib.clients.RemoteDataClientFactory;
import edu.utexas.tacc.tapis.files.lib.dao.transfers.FileTransfersDAO;
import edu.utexas.tacc.tapis.files.lib.json.TapisObjectMapper;

/*
<<<<<<< HEAD
 * Transfers service methods providing functionality for TransfersApp (a worker) and TestTransfers.
zz * Contains only one public method that is used to kick off a child transfer pipeline.
 * This is the main processing workflow for individual file transfers.
=======
 * Transfers service methods providing functionality for TransfersApp (a worker).
 *
 * When this class is constructed, a connection is made to RabbitMQ.  When the startListeners
 * method is called, a number of channels are created, and consumers are setup.  The end result
 * is a pool of listeners that can call handleMessage (each on it's own thread).  Threads are
 * handled by rabbitMQ via an Executor service passed in when the connection is created.
 *
 * For each message that comes in, the child task service will look at the child task, and
 * copy the file described.  During the copy, a java Future is created for the transfer.  Once this
 * is setup, a new temporary cancel queue is created and a handler is setup such that if a message
 * comes in on that queue, the future can be canceled (cancelling the child transfer).  Then the
 * main thread waits for the future to complete.  Once complete, if it was successful, the
 * child task is updated.  If it was canceled, the cancel logic is applied.
>>>>>>> f8294652
 */
@Service
public class ChildTaskTransferService {
    // this ends up being the maximum number of un-acked items.  This include all items in progress as well as items
    // in the queue.  So for example if there are 5 threads and this is set to 10, we will have 5 items in progress and
    // 5 items in the queue
    private static final int QOS = 2;
    private static final int MAX_CONSUMERS = RuntimeSettings.get().getChildThreadPoolSize();
    private static String CHILD_QUEUE = "tapis.files.transfers.child";
    private static final int maxRetries = 3;
    private final TransfersService transfersService;
    private final FileTransfersDAO dao;
    private static final ObjectMapper mapper = TapisObjectMapper.getMapper();
    private final RemoteDataClientFactory remoteDataClientFactory;
    private final FileShareService shareService;
    private final FilePermsService permsService;
    private final SystemsCache systemsCache;
    private final SystemsCacheNoAuth systemsCacheNoAuth;
    private final FileUtilsService fileUtilsService;
    private static final Logger log = LoggerFactory.getLogger(ChildTaskTransferService.class);
    private Connection connection;
    private List<Channel> channels = new ArrayList<Channel>();
    private ExecutorService connectionThreadPool = null;

    /* *********************************************************************** */
    /*            Constructors                                                 */
    /* *********************************************************************** */

    /*
     * Constructor for service.
     * Note that this is never invoked explicitly. Arguments of constructor are initialized via Dependency Injection.
     */
    @Inject
    public ChildTaskTransferService(TransfersService transfersService, FileTransfersDAO dao,
                                    FileUtilsService fileUtilsService,
                                    RemoteDataClientFactory remoteDataClientFactory,
                                    FileShareService shareService, FilePermsService permsService,
                                    SystemsCache systemsCache, SystemsCacheNoAuth systemsCacheNoAuth) throws Exception {
        this.transfersService = transfersService;
        this.dao = dao;
        this.shareService = shareService;
        this.permsService = permsService;
        this.systemsCache = systemsCache;
        this.systemsCacheNoAuth = systemsCacheNoAuth;
        this.remoteDataClientFactory = remoteDataClientFactory;
        this.fileUtilsService = fileUtilsService;

        connectionThreadPool = Executors.newFixedThreadPool(MAX_CONSUMERS);
        connection = RabbitMQConnection.getInstance().newConnection(connectionThreadPool);
    }

    /* *********************************************************************** */
    /*                      Public Methods                                     */
    /* *********************************************************************** */

    public void startListeners() throws IOException, TimeoutException {
        ChildTaskTransferService service = this;

        for (int i = 0; i < MAX_CONSUMERS; i++) {
            Channel channel = connection.createChannel();
            channel.basicQos(QOS);

            TransfersService.declareRabbitMQObjects(connection);

            channel.basicConsume(CHILD_QUEUE, false, new DefaultConsumer(channel) {
                @Override
                public void handleDelivery(String consumerTag, Envelope envelope, AMQP.BasicProperties properties, byte[] body) {
                    service.handleDelivery(channel, consumerTag, envelope, properties, body);
                }
            });
            channels.add(channel);
        }
    }

    public void handleDelivery(Channel channel, String consumerTag, Envelope envelope, AMQP.BasicProperties properties, byte[] body) {
        TransferTaskChild taskChild = null;

        try {
            taskChild = getChildTaskFromMessageBody(body);
            if (taskChild == null) {
                // log the error, and continue - this really shouldn't happen since we wrote the message ourselves, but being defensive.
                String msg = LibUtils.getMsg("FILES_TXFR_UNABLE_TO_PARSE_MESSAGE");
                log.error(msg);
                throw new RuntimeException(msg);
            }

            handleMessage(channel, envelope, taskChild);
        } catch (Exception ex) {
            try {
                doErrorStepOne(ex, taskChild);
                channel.basicNack(envelope.getDeliveryTag(), false, false);
            } catch (IOException e) {
                // in this case we either couldn't do our error processing or our nack
                // all we can do is log this if we get here, and throw and exception to get out.  This is due to something
                // like a db error or a rabbitmq error.
                String msg = LibUtils.getMsg("FILES_TXFR_SVC_ERR1", taskChild.getTenantId(), taskChild.getUsername(),
                        "handleDelivery", taskChild.getId(), taskChild.getTag(), taskChild.getUuid(), ex.getMessage());
                log.error(msg, e);
                throw new RuntimeException(msg, e);
            }

            // in this case we WERE able to do our error processing and our nack, but we still need to log the exception
            // all we can do is log this if we get here, and throw and exception to get out.  This is due to something
            // like a db error or a rabbitmq error.
            String msg = LibUtils.getMsg("FILES_TXFR_SVC_ERR1", taskChild.getTenantId(), taskChild.getUsername(),
                    "handleDelivery", taskChild.getId(), taskChild.getTag(), taskChild.getUuid(), ex.getMessage());
            log.error(msg, ex);
            throw new RuntimeException(msg, ex);
        }
    }

    public void handleMessage(Channel channel, Envelope envelope, TransferTaskChild taskChild) throws IOException {

        int retry = 0;
        boolean preTransferUpdateComplete = false;
        boolean transferComplete = false;
        boolean postTransferUpdateComplete = false;
        boolean parentCheckComplete = false;
        Exception lastException = null;


        // save some info in case we have an error
        String tenantId = taskChild.getTenantId();
        String user = taskChild.getUsername();
        int id = taskChild.getId();
        String tag = taskChild.getTag();
        UUID uuid = taskChild.getUuid();

        while (retry < maxRetries) {
            try {
                if(!preTransferUpdateComplete) {
                    taskChild = updateStatusBeforeTransfer(taskChild);
                    if (taskChild == null) {
                        // if updateStatusBeforeTransfer fails, it throws an exception.  We shouldn't get here.  Just being defensive
                        String msg = LibUtils.getMsg("Internal Error.  taskChild is null after updateStatusBeforeTransfer");
                        throw new IOException(msg);
                    } else {
                        preTransferUpdateComplete = true;
                    }
                }

                if(!transferComplete) {
                    taskChild = doTransfer(taskChild);
                    if (taskChild == null) {
                        // if doTransfer fails, it throws an exception.  We shouldn't get here.  Just being defensive
                        String msg = LibUtils.getMsg("Internal Error.  taskChild is null after doTransfer");
                        throw new IOException(msg);
                    } else {
                        transferComplete = true;
                    }
                }

                if(!postTransferUpdateComplete) {
                    taskChild = updateStatusAfterTransfer(taskChild);
                    if (taskChild == null) {
                        // if updateStatusAfterTransfer fails, it throws an exception.  We shouldn't get here.  Just being defensive
                        String msg = LibUtils.getMsg("Internal Error.  taskChild is null after updateStatusAfterTransfer");
                        throw new IOException(msg);
                    } else {
                        postTransferUpdateComplete = true;
                    }
                }

                if(!parentCheckComplete) {
                    taskChild = checkForParentCompletion(taskChild);
                    if (taskChild == null) {
                        // if checkForParentCompletion fails, it throws an exception.  We shouldn't get here.  Just being defensive
                        String msg = LibUtils.getMsg("Internal Error.  taskChild is null after checkForParentComplete");
                        throw new IOException(msg);
                    }
                }

                channel.basicAck(envelope.getDeliveryTag(), false);
                return;
            } catch (Exception e) {
                String msg = LibUtils.getMsg("FILES_TXFR_SVC_ERR1", tenantId, user,
                        "handleMessage", id, tag, uuid, e.getMessage());
                log.error(msg, e);
                lastException = e;
            }
            retry++;
        }

        doErrorStepOne(lastException, taskChild);
        // out of retries, so give up on this one.
        channel.basicNack(envelope.getDeliveryTag(), false, false);
    }

    public void nackMessage(Channel channel, Envelope envelope, boolean requeue) throws IOException {
        channel.basicNack(envelope.getDeliveryTag(), false, requeue);
    }

    private TransferTaskChild getChildTaskFromMessageBody(byte[] messageBody) throws JsonProcessingException {
        String jsonMessage = new String(messageBody, StandardCharsets.UTF_8);
        return TapisObjectMapper.getMapper().readValue(jsonMessage, TransferTaskChild.class);
    }

    /* *********************************************************************** */
    /*            Private Methods                                              */
    /* *********************************************************************** */

    // ==========================================================================
    // Four major Steps executed during transfer
    //   Step 1: Update TransferTask and ParentTask status
    //   Step 2: Perform the transfer
    //   Step 3: Bookkeeping and cleanup
    //   Step 4: Check for unfinished work (child tasks).
    //           If none then update TransferTask and ParentTask status
    //   Step 5: No-op TBD
    // ==========================================================================

    /**
     * Step one: We update task status and parent task if necessary
     *
     * @param taskChild The child transfer task
     * @return Updated TransferTaskChild
     */
    private TransferTaskChild updateStatusBeforeTransfer(@NotNull TransferTaskChild taskChild) throws ServiceException {
        String stepLabel = "One";
        log.info(LibUtils.getMsg("FILES_TXFR_CHILD_TASK", stepLabel, taskChild));
        // Update parent task and then child task
        try {
            taskChild = dao.getTransferTaskChild(taskChild.getUuid());
            TransferTask topTask = dao.getTransferTaskByID(taskChild.getTaskId());
            TransferTaskParent parentTask = dao.getTransferTaskParentById(taskChild.getParentTaskId());
            // UUIDs for topTask, parentTask, childTask
            String topTaskUUID = topTask.getUuid().toString();
            String parentTaskUUID = parentTask.getUuid().toString();
            String childTaskUUID = taskChild.getUuid().toString();
            log.debug(LibUtils.getMsg("FILES_TXFR_CHILD_STEP", stepLabel, topTaskUUID, parentTaskUUID, childTaskUUID, taskChild.getTag()));
            log.debug(LibUtils.getMsg("FILES_TXFR_PARENT_TASK", stepLabel, parentTask));
            // If the parent task not in final state and not yet set to IN_PROGRESS do it here.
            if (!parentTask.isTerminal() && !parentTask.getStatus().equals(TransferTaskStatus.IN_PROGRESS)) {
                parentTask.setStatus(TransferTaskStatus.IN_PROGRESS);
                if (parentTask.getStartTime() == null) parentTask.setStartTime(Instant.now());
                dao.updateTransferTaskParent(parentTask);
            }

            // If cancelled or failed set the end time, and we are done
            if (taskChild.isTerminal()) {
                taskChild.setEndTime(Instant.now());
                taskChild = dao.updateTransferTaskChild(taskChild);
                return taskChild;
            }

            // Ready to start. Update child task status and start time.
            taskChild.setStatus(TransferTaskStatus.IN_PROGRESS);
            taskChild.setStartTime(Instant.now());
            taskChild = dao.updateTransferTaskChild(taskChild);

            return taskChild;
        } catch (DAOException ex) {
            String msg = LibUtils.getMsg("FILES_TXFR_SVC_ERR1", taskChild.getTenantId(), taskChild.getUsername(),
                    "ChildStepOne", taskChild.getId(), taskChild.getTag(), taskChild.getUuid(), ex.getMessage());
            log.error(msg, ex);
            throw new ServiceException(msg, ex);
        }
    }

    /**
     * Perform the transfer, this is the meat of the operation.
     *
     * @param taskChild the incoming child task
     * @return update child task
     * @throws ServiceException If the DAO updates failed or a transfer failed in flight
     */
    private TransferTaskChild processTransfer(TransferTaskChild taskChild) throws ServiceException, NotFoundException, IOException {
        String opName = "childTaskTxfr";
        String stepLabel = "Two";
        log.info(LibUtils.getMsg("FILES_TXFR_CHILD_TASK", stepLabel, taskChild));
        boolean srcIsLinux = false, dstIsLinux = false; // Used for properly handling update of exec perm

        TapisSystem sourceSystem = null;
        TapisSystem destSystem = null;
        IRemoteDataClient sourceClient;
        IRemoteDataClient destClient;
        if (taskChild.getSourceURI().equals(taskChild.getDestinationURI())) {
            log.warn("***** Source and Destination URI's are identical - skipping transfer, and marking complete **** {}", taskChild);
            try {
                taskChild.setEndTime(Instant.now());
                taskChild.setStatus(TransferTaskStatus.COMPLETED);
                taskChild.setBytesTransferred(taskChild.getTotalBytes());
                return dao.updateTransferTaskChild(taskChild);
            } catch (DAOException ex) {
                String msg = LibUtils.getMsg("FILES_TXFR_SVC_ERR1", taskChild.getTenantId(), taskChild.getUsername(),
                        "ChildStepTwoA", taskChild.getId(), taskChild.getTag(), taskChild.getUuid(), ex.getMessage());
                log.error(msg, ex);
                throw new ServiceException(msg, ex);
            }
        }
        TransferTaskParent parentTask;
        try {
            // Get the parent task. We will need it for shared ctx grantors.
            parentTask = dao.getTransferTaskParentById(taskChild.getParentTaskId());
            if (TransferTaskStatus.CANCELLED.equals(parentTask.getStatus()) || TransferTaskStatus.FAILED.equals(parentTask.getStatus())) {
                if (!taskChild.isTerminal()) {
                    taskChild.setStatus(parentTask.getStatus());
                }
            }

            // If cancelled or failed set the end time, and we are done
            if (taskChild.isTerminal()) {
                taskChild.setEndTime(Instant.now());
                taskChild = dao.updateTransferTaskChild(taskChild);
                return taskChild;
            }

            // Update task in DB to IN_PROGRESS and increment the retries on this particular task
            taskChild.setStatus(TransferTaskStatus.IN_PROGRESS);
            taskChild.setRetries(taskChild.getRetries() + 1);
            taskChild = dao.updateTransferTaskChild(taskChild);

            // For some reason taskChild does not have the tag set at this point.
            taskChild.setTag(parentTask.getTag());
        } catch (DAOException ex) {
            String msg = LibUtils.getMsg("FILES_TXFR_SVC_ERR1", taskChild.getTenantId(), taskChild.getUsername(),
                    "ChildStepTwoA", taskChild.getId(), taskChild.getTag(), taskChild.getUuid(), ex.getMessage());
            log.error(msg, ex);
            throw new ServiceException(msg, ex);
        }

        TransferURI destURL = taskChild.getDestinationURI();
        TransferURI sourceURL = taskChild.getSourceURI();
        String impersonationIdNull = null; // to help with debugging
        String sourcePath;
        String destPath = destURL.getPath();

        // Simulate a ResourceRequestUser since we will need to make some calls that require it
        // Obo tenant and user come from task, jwt tenant and user are files@<site admin tenant>
        String oboUser = taskChild.getUsername();
        String oboTenant = taskChild.getTenantId();
        String jwtUser = TapisConstants.SERVICE_NAME_FILES;
        String jwtTenant = TransfersApp.getSiteAdminTenantId();
        ResourceRequestUser rUser =
                new ResourceRequestUser(new AuthenticatedUser(jwtUser, jwtTenant, TapisThreadContext.AccountType.service.name(),
                        null, oboUser, oboTenant, null, null, null));

        // Initialize source path and client
        if (taskChild.getSourceURI().toString().startsWith("https://") || taskChild.getSourceURI().toString().startsWith("http://")) {
            // Source is HTTP/S
            // Pass in the full URLs as strings
            sourcePath = sourceURL.toString();
            sourceClient = new HTTPClient(taskChild.getTenantId(), taskChild.getUsername(), sourceURL.toString(), destURL.toString());
        } else {
            // Source is not HTTP/S. At this point both source and destination should be Tapis URLs
            sourcePath = sourceURL.getPath();
            // Use a LibUtils method to properly take into account ownership, sharing and fine-grained permissions.
            sourceSystem = LibUtils.getResolvedSysWithAuthCheck(rUser, shareService, systemsCache, systemsCacheNoAuth,
                    permsService, opName, sourceURL.getSystemId(), sourcePath, FileInfo.Permission.READ, impersonationIdNull,
                    parentTask.getSrcSharedCtxGrantor());
            // If src system is not enabled throw an exception
            if (sourceSystem.getEnabled() == null || !sourceSystem.getEnabled()) {
                String msg = LibUtils.getMsg("FILES_TXFR_SYS_NOTENABLED", taskChild.getTenantId(),
                        taskChild.getUsername(), taskChild.getId(), taskChild.getUuid(), sourceSystem.getId(), taskChild.getTag());
                throw new ServiceException(msg);
            }

            // Used for properly handling update of exec perm
            srcIsLinux = SystemTypeEnum.LINUX.equals(sourceSystem.getSystemType());

            sourceClient = remoteDataClientFactory.getRemoteDataClient(taskChild.getTenantId(), taskChild.getUsername(), sourceSystem);
        }

        // Initialize destination client
        try {
            // Use a LibUtils method to properly take into account ownership, sharing and fine-grained permissions.
            destSystem = LibUtils.getResolvedSysWithAuthCheck(rUser, shareService, systemsCache, systemsCacheNoAuth,
                    permsService, opName, destURL.getSystemId(), destPath, FileInfo.Permission.MODIFY, impersonationIdNull,
                    parentTask.getSrcSharedCtxGrantor());
            // If dst system is not enabled throw an exception
            if (destSystem.getEnabled() == null || !destSystem.getEnabled()) {
                String msg = LibUtils.getMsg("FILES_TXFR_SYS_NOTENABLED", taskChild.getTenantId(), taskChild.getUsername(),
                        taskChild.getId(), taskChild.getUuid(), destSystem.getId(), taskChild.getTag());
                log.error(msg);
                throw new ServiceException(msg);
            }

            // Used for properly handling update of exec perm
            dstIsLinux = SystemTypeEnum.LINUX.equals(destSystem.getSystemType());

            destClient = remoteDataClientFactory.getRemoteDataClient(taskChild.getTenantId(), taskChild.getUsername(), destSystem);
        } catch (IOException | ServiceException ex) {
            String msg = LibUtils.getMsg("FILES_TXFR_SVC_ERR1", taskChild.getTenantId(), taskChild.getUsername(),
                    "ChildStepTwoB", taskChild.getId(), taskChild.getTag(), taskChild.getUuid(), ex.getMessage());
            log.error(msg, ex);
            throw new ServiceException(msg, ex);
        }

        // If destination is a directory, create the directory and return
        if (taskChild.isDir()) {
            destClient.mkdir(destURL.getPath());
            // The ChildTransferTask may have been updated by calling thread, e.g. cancelled, so we look it up again
            // here before passing it on
            try {
                taskChild = dao.getTransferTaskChild(taskChild.getUuid());
            } catch (DAOException ex) {
                String msg = LibUtils.getMsg("FILES_TXFR_SVC_ERR1", taskChild.getTenantId(), taskChild.getUsername(),
                        "processTransfer", taskChild.getId(), taskChild.getTag(), taskChild.getUuid(), ex.getMessage());
                throw new ServiceException(msg);
            }
            return taskChild;
        }

        // Handle as Globus or non-Globus transfer
        if ((sourceSystem != null && SystemTypeEnum.GLOBUS.equals(sourceSystem.getSystemType())) ||
                SystemTypeEnum.GLOBUS.equals(destSystem.getSystemType())) {
            performASynchFileTransfer(taskChild, sourceClient, sourceURL, destClient, destURL);
        } else {
            performSynchFileTransfer(taskChild, sourceClient, sourceURL, destClient, destURL, sourcePath);
        }

        // If it is an executable file on a posix system going to a posix system, chmod it to be +x.
        // Note: sourceSystem will be null and srcIsLinux will be false if source is http/s.
        if (sourceSystem != null && srcIsLinux && dstIsLinux) {
            // Figure out if dest system is shared. We need to know if we should turn of perm checking.
            // First check to see if we are in a sharedCtx
            boolean isDestShared = !StringUtils.isBlank(parentTask.getDestSharedCtxGrantor());
            // Even if not in a sharedCtx the dest system may be shared publicly or directly with the user.
            if (!isDestShared) {
                boolean isSharedPublic = destSystem.getIsPublic() == null ? false : destSystem.getIsPublic();
                List<String> sharedWithUsers = destSystem.getSharedWithUsers();
                boolean isSharedDirect = (sharedWithUsers != null && sharedWithUsers.contains(oboUser));
                isDestShared = (isSharedPublic || isSharedDirect);
            }
            updateLinuxExeFile(taskChild, sourceClient, sourceURL, destClient, destURL, isDestShared);
        }

        // The ChildTransferTask may have been updated by calling thread, e.g. cancelled, so we look it up again
        // here before passing it on
        try {
            taskChild = dao.getTransferTaskChild(taskChild.getUuid());
        } catch (DAOException ex) {
            String msg = LibUtils.getMsg("FILES_TXFR_SVC_ERR1", taskChild.getTenantId(), taskChild.getUsername(),
                    "processTransfer", taskChild.getId(), taskChild.getTag(), taskChild.getUuid(), ex.getMessage());
            throw new ServiceException(msg);
        }
        return taskChild;
    }

    /**
     * Bookkeeping and cleanup. Mark the child as COMPLETE. Update the parent task with the bytes sent
     *
     * @param taskChild The child transfer task
     * @return updated TransferTaskChild
     */
    private TransferTaskChild updateStatusAfterTransfer(@NotNull TransferTaskChild taskChild) throws ServiceException {
        String stepLabel = "Three";
        log.info(LibUtils.getMsg("FILES_TXFR_CHILD_TASK", stepLabel, taskChild));
        // If it cancelled/failed somehow, just push it through unchanged.
        try {
            // If we are cancelled/failed, update end time, and we are done
            if (taskChild.isTerminal()) {
                taskChild.setEndTime(Instant.now());
                taskChild = dao.updateTransferTaskChild(taskChild);
                return taskChild;
            }
            TransferTaskChild updatedChildTask = dao.getChildTaskByUUID(taskChild.getUuid());
            updatedChildTask.setStatus(TransferTaskStatus.COMPLETED);
            updatedChildTask.setEndTime(Instant.now());
            updatedChildTask = dao.updateTransferTaskChild(updatedChildTask);
            dao.updateTransferTaskParentBytesTransferred(updatedChildTask.getParentTaskId(), updatedChildTask.getBytesTransferred());
            return updatedChildTask;
        } catch (DAOException ex) {
            String msg = LibUtils.getMsg("FILES_TXFR_SVC_ERR1", taskChild.getTenantId(), taskChild.getUsername(),
                    "ChildStepThree", taskChild.getId(), taskChild.getTag(), taskChild.getUuid(), ex.getMessage());
            log.error(msg, ex);
            throw new ServiceException(msg, ex);
        }
    }

    /**
     * In this step, we check to see if there are any unfinished children for either the top level TransferTask
     * or the TransferTaskParent.
     * If all children that belong to a parent are COMPLETED, then we can mark the parent as COMPLETED.
     * Similarly, for the top TransferTask, if ALL children have completed, the entire transfer is done.
     *
     * @param taskChild TransferTaskChild instance
     * @return updated child
     * @throws ServiceException If the updates to the records in the DB failed
     */
    private TransferTaskChild checkForParentCompletion(@NotNull TransferTaskChild taskChild) throws ServiceException {
        String stepLabel = "Four";
        log.info(LibUtils.getMsg("FILES_TXFR_CHILD_TASK", stepLabel, taskChild));
        try {
            checkForComplete(taskChild.getTaskId(), taskChild.getParentTaskId());
        } catch (DAOException ex) {
            String msg = LibUtils.getMsg("FILES_TXFR_SVC_ERR1", taskChild.getTenantId(), taskChild.getUsername(),
                    "ChildStepFour", taskChild.getId(), taskChild.getTag(), taskChild.getUuid(), ex.getMessage());
            log.error(msg, ex);
            throw new ServiceException(msg, ex);
        }
        return taskChild;
    }

    /**
     * Error handler for any of the steps.
     * Since FAILED_OPT is now supported we also need to check here if
     * top task / parent task are done and update status (as is done in stepFour).
     *
     * @param cause Exception that was thrown
     * @param child the Child task that failed
     * @return Mono with the updated TransferTaskChild
     */
    private TransferTaskChild doErrorStepOne(Throwable cause, TransferTaskChild child) {
        log.error(LibUtils.getMsg("FILES_TXFR_SVC_ERR10", child.toString()));

        // First update child task, mark FAILED_OPT or FAILED and set error message
        if (child.isOptional()) {
            child.setStatus(TransferTaskStatus.FAILED_OPT);
        } else {
            child.setStatus(TransferTaskStatus.FAILED);
        }
        child.setErrorMessage(cause.getMessage());
        child.setEndTime(Instant.now());
        try {
            child = dao.updateTransferTaskChild(child);
            // In theory should never happen, it means that the child with that ID was not in the database.
            if (child == null) {
                return null;
            }

            // If child is optional we need to check to see if top task and/or parent status should be updated
            // else child is required so update top level task and parent task to FAILED / FAILED_OPT
            if (child.isOptional()) {
                checkForComplete(child.getTaskId(), child.getParentTaskId());
            } else {
                TransferTaskParent parent = dao.getTransferTaskParentById(child.getParentTaskId());
                // This also should not happen, it means that the parent with that ID was not in the database.
                if (parent == null) {
                    return null;
                }
                // Mark FAILED_OPT or FAILED and set error message
                // NOTE: We can have a child which is required but the parent is optional
                if (parent.isOptional()) {
                    parent.setStatus(TransferTaskStatus.FAILED_OPT);
                } else {
                    parent.setStatus(TransferTaskStatus.FAILED);
                }
                parent.setEndTime(Instant.now());
                parent.setErrorMessage(cause.getMessage());
                parent.setFinalMessage("Failed - Child doErrorStepOne");
                log.error(LibUtils.getMsg("FILES_TXFR_SVC_ERR14", parent.getId(), parent.getTag(), parent.getUuid(), child.getId(), child.getUuid(), parent.getStatus()));
                dao.updateTransferTaskParent(parent);
                // If parent is required update top level task to FAILED and set error message
                if (!parent.isOptional()) {
                    TransferTask topTask = dao.getTransferTaskByID(child.getTaskId());
                    // Again, should not happen, it means that the top task was not in the database.
                    if (topTask == null) {
                        return null;
                    }
                    topTask.setStatus(TransferTaskStatus.FAILED);
                    topTask.setErrorMessage(cause.getMessage());
                    topTask.setEndTime(Instant.now());
                    log.error(LibUtils.getMsg("FILES_TXFR_SVC_ERR13", topTask.getId(), topTask.getTag(), topTask.getUuid(), parent.getId(), parent.getUuid(), child.getId(), child.getUuid()));
                    dao.updateTransferTask(topTask);
                }
            }
        } catch (DAOException ex) {
            log.error(LibUtils.getMsg("FILES_TXFR_SVC_ERR1", child.getTenantId(), child.getUsername(),
                    "doChildErrorStepOne", child.getId(), child.getTag(), child.getUuid(), ex.getMessage()), ex);
        }

        return child;
    }

    // ======================================================================================
    // ========= Other private methods
    // ======================================================================================

    /*
     * Perform the transfer specified in the child task
     */
    private TransferTaskChild doTransfer(TransferTaskChild taskChild) throws Exception {
        //We are going to run the meat of the transfer, step2 in a separate Future which we can cancel.
        //This just sets up the future, we first subscribe to the control messages and then start the future
        //which is a blocking call.
        ExecutorService executorService = Executors.newSingleThreadExecutor();
        Future<TransferTaskChild> future = executorService.submit(new Callable<TransferTaskChild>() {
            @Override
            public TransferTaskChild call() throws IOException, ServiceException {
                return processTransfer(taskChild);
            }
        });

        Channel channel = connection.createChannel();
        String queueName = "control." + UUID.randomUUID();

        channel.queueDeclare(queueName, false, false, true, null);
        channel.exchangeDeclare(TransfersService.CONTROL_EXCHANGE, BuiltinExchangeType.FANOUT, true);
        channel.queueBind(queueName, TransfersService.CONTROL_EXCHANGE, "#");

        channel.basicConsume(queueName, false, new DefaultConsumer(channel) {
            @Override
            public void handleDelivery(String consumerTag, Envelope envelope, AMQP.BasicProperties properties, byte[] body) throws IOException {
                TransferControlAction action = mapper.readValue(body, TransferControlAction.class);

                // the control exchange is a "fan out" exchange, so each queue gets ALL of the control messages.
                // This means some will not belong to us, so check to make sure it's the right one.  All messages
                // must be acknoledged though - the ones not for us will be in the correct queues also.  At some
                // future time, we should change this to be a message header excahnge so we can select the proper
                // messages - but this is what the old code did, and it works.
                try {
                    if (taskChild.getTaskId() == action.getTaskId()) {
                        future.cancel(true);
                    }
                } finally {
                    channel.basicAck(envelope.getDeliveryTag(), false);
                }
            }
        });

        try {
            // Blocking call, but the subscription above will still listen
            TransferTaskChild returnChild = future.get();
            return returnChild;
        } catch (ExecutionException ex) {
            String msg = ex.getCause().getMessage();
            log.error(msg, ex);
            if (ex.getCause() instanceof IOException) {
                throw new IOException(msg, ex.getCause());
            } else if (ex.getCause() instanceof ServiceException) {
                throw new ServiceException(msg, ex.getCause());
            } else {
                throw new RuntimeException(msg, ex);
            }
        } catch (CancellationException ex) {
            return cancelTransferChild(taskChild);
        } finally {
            try {
                channel.close();
            } catch (TimeoutException e) {
                throw new RuntimeException(e);
            }
            executorService.shutdown();
        }
    }

    /**
     * This method is called during the actual transfer of bytes. As the stream is read, events on
     * the number of bytes transferred are passed here to be written to the datastore.
     *
     * @param bytesSent total bytes sent in latest update
     * @param taskChild The transfer task that is being worked on currently
     * @return Mono with number of bytes sent
     */
    private Long updateProgress(Long bytesSent, TransferTaskChild taskChild) {
        // Be careful here if any other updates need to be done, this method (probably) runs in a different
        // thread than the main thread. It is possible for the TransferTaskChild passed in above to have been updated
        // on a different thread.
        try {
            dao.updateTransferTaskChildBytesTransferred(taskChild, bytesSent);
            return bytesSent;
        } catch (DAOException ex) {
            log.error(LibUtils.getMsg("FILES_TXFR_SVC_ERR1", taskChild.getTenantId(), taskChild.getUsername(),
                    "updateProgress", taskChild.getId(), taskChild.getTag(), taskChild.getUuid(), ex.getMessage()));
            return null;
        }
    }

    private TransferTaskChild cancelTransferChild(TransferTaskChild taskChild) throws ServiceException, IOException {
        TransferTaskChild retChild;
        log.info("CANCELLING TRANSFER CHILD");
        taskChild.setStatus(TransferTaskStatus.CANCELLED);
        taskChild.setEndTime(Instant.now());
        try {
            retChild = dao.updateTransferTaskChild(taskChild);
        } catch (DAOException ex) {
            // On DAO error still might need to attempt the globus cancel, so log error and continue.
            log.error("CANCEL", ex);
            retChild = null;
        }

        // Get the source system, so we can check if it is a globus transfer
        TransferURI srcUri = taskChild.getSourceURI();
        TapisSystem srcSys =
                systemsCacheNoAuth.getSystem(taskChild.getTenantId(), srcUri.getSystemId(), taskChild.getUsername());
        // If an external globus transfer, send a cancel request to globus-proxy
        if (!StringUtils.isBlank(taskChild.getExternalTaskId()) && srcSys != null &&
                SystemTypeEnum.GLOBUS.equals(srcSys.getSystemType())) {
            // Get the client for the source system and make sure it is the expected type.
            IRemoteDataClient srcClient =
                    remoteDataClientFactory.getRemoteDataClient(taskChild.getTenantId(), taskChild.getUsername(), srcSys);
            if (!(srcClient instanceof GlobusDataClient)) {
                throw new ServiceException(LibUtils.getMsg("FILES_TXFR_GLOBUS_WRONG_CLIENT", "Source", srcUri, taskChild.getTag()));
            }
            var gSrcClient = (GlobusDataClient) srcClient;
            // Use srcClient to call GlobusProxy to cancel the task
            gSrcClient.cancelGlobusTransferTask(taskChild.getExternalTaskId());
        }
        return retChild;
    }

    /**
     * Check to see if the ParentTask and/or the top level TransferTask
     * should be marked as finished. If yes then update status.
     *
     * @param topTaskId    ID of top level TransferTask
     * @param parentTaskId ID of parent task associated with the child task
     */
    private void checkForComplete(int topTaskId, int parentTaskId) throws DAOException {
        TransferTask topTask = dao.getTransferTaskByID(topTaskId);
        TransferTaskParent parentTask = dao.getTransferTaskParentById(parentTaskId);
        // Check to see if all children of a parent task are complete. If so, update the parent task.
        if (!parentTask.getStatus().equals(TransferTaskStatus.COMPLETED)) {
            long incompleteCount = dao.getIncompleteChildrenCountForParent(parentTaskId);
            if (incompleteCount == 0) {
                parentTask.setStatus(TransferTaskStatus.COMPLETED);
                parentTask.setEndTime(Instant.now());
                parentTask.setFinalMessage("Completed");
                log.trace(LibUtils.getMsg("FILES_TXFR_PARENT_TASK_COMPLETE", topTaskId, topTask.getUuid(), parentTaskId, parentTask.getUuid(), parentTask.getTag()));
                dao.updateTransferTaskParent(parentTask);
            }
        }
        // Check to see if all the children of a top task are complete. If so, update the top task.
        if (!topTask.getStatus().equals(TransferTaskStatus.COMPLETED)) {
            long incompleteParentCount = dao.getIncompleteParentCount(topTaskId);
            long incompleteChildCount = dao.getIncompleteChildrenCount(topTaskId);
            if (incompleteChildCount == 0 && incompleteParentCount == 0) {
                topTask.setStatus(TransferTaskStatus.COMPLETED);
                topTask.setEndTime(Instant.now());
                log.trace(LibUtils.getMsg("FILES_TXFR_TASK_COMPLETE2", topTaskId, topTask.getUuid(), topTask.getTag()));
                dao.updateTransferTask(topTask);
            }
        }
    }


    /**
     * Update perm on LINUX exe file
     *
     * @param taskChild task we are processing
     * @param srcClient Remote data client for source system
     * @param srcUri    source path as URI
     * @param dstClient Remote data client for destination system
     * @param dstUri    Destination path as URI
     */
    private void updateLinuxExeFile(TransferTaskChild taskChild,
                                    IRemoteDataClient srcClient, TransferURI srcUri,
                                    IRemoteDataClient dstClient, TransferURI dstUri,
                                    boolean isDestShared)
            throws IOException, ServiceException {

        String srcPath = srcUri.getPath();
        String dstPath = dstUri.getPath();
        FileInfo item = srcClient.getFileInfo(srcPath, true);
        if (item == null) {
            throw new NotFoundException(LibUtils.getMsg("FILES_TXFR_CHILD_PATH_NOTFOUND", taskChild.getTenantId(),
                    taskChild.getUsername(), taskChild.getId(),
                    taskChild.getUuid(), srcPath, taskChild.getTag()));
        }
        if (!item.isDir() && item.getNativePermissions().contains("x")) {
            try {
                // If in a sharedAppCtx, tell linuxOp to skip the perms check.
                // so the linuxOp will skip the perm check
                boolean recurseFalse = false;
                fileUtilsService.linuxOp(dstClient, dstPath, FileUtilsService.NativeLinuxOperation.CHMOD, "700",
                        recurseFalse, isDestShared);
            } catch (TapisException ex) {
                String msg = LibUtils.getMsg("FILES_TXFR_SVC_ERR1", taskChild.getTenantId(), taskChild.getUsername(),
                        "chmod", taskChild.getId(), taskChild.getTag(), taskChild.getUuid(), ex.getMessage());
                log.error(msg, ex);
                throw new ServiceException(msg, ex);
            }
        }
    }

    /**
     * Perform synchronous transfer between two systems using a stream
     *
     * @param taskChild task we are processing
     * @param srcClient Remote data client for source system
     * @param srcUri    source path as URI
     * @param dstClient Remote data client for destination system
     * @param dstUri    Destination path as URI
     * @param srcPath   Source path as string. For HTTP/S this is full URL
     */
    private void performSynchFileTransfer(TransferTaskChild taskChild,
                                          IRemoteDataClient srcClient, TransferURI srcUri,
                                          IRemoteDataClient dstClient, TransferURI dstUri,
                                          String srcPath)
            throws IOException {
        String dstPath = dstUri.getPath();
        String msg = LibUtils.getMsg("FILES_TXFR_CHILD_SYNCH_BEGIN", taskChild.getTenantId(), taskChild.getUsername(),
                taskChild.getId(), taskChild.getTag(), taskChild.getUuid(),
                srcUri.getSystemId(), srcPath, dstUri.getSystemId(), dstPath);
        log.trace(msg);
        // Stream the file contents to destination. While the InputStream is open,
        // we put a tap on it and send events that get grouped into 100 ms intervals. Progress
        // on the child tasks are updated during the reading of the source input stream.
        try (InputStream sourceStream = srcClient.getStream(srcPath)) {
            // Observe the progress event stream, just get the last event from the past 1 second.
            final TransferTaskChild finalTaskChild = taskChild;
            dstClient.upload(dstPath, sourceStream);
        }
        msg = LibUtils.getMsg("FILES_TXFR_CHILD_SYNCH_END", taskChild.getTenantId(), taskChild.getUsername(),
                taskChild.getId(), taskChild.getTag(), taskChild.getUuid(),
                srcUri.getSystemId(), srcPath, dstUri.getSystemId(), dstPath);
        log.trace(msg);
    }

    /**
     * Perform asynchronous transfer between two systems for the case where Tapis is not in control of the transfer.
     * All incoming arguments must be non-null
     * Handle a GLOBUS type point to point txfr where we are not in control of the stream.
     * We initiate the transfer, get the externalTransferId, update the child task
     * with the externalTransferId and then monitor the transfer and update the progress.
     *
     * @param taskChild task we are processing
     * @param srcClient Remote data client for source system
     * @param srcUri    source path as URI
     * @param dstClient Remote data client for destination system
     * @param dstUri    Destination path as URI
     */
    private void performASynchFileTransfer(TransferTaskChild taskChild,
                                           IRemoteDataClient srcClient, TransferURI srcUri,
                                           IRemoteDataClient dstClient, TransferURI dstUri)
            throws ServiceException {
        // None of the incoming arguments should be null
        if (taskChild == null || srcClient == null || srcUri == null || dstUri == null ||
                srcClient.getSystem() == null || dstClient.getSystem() == null) {
            throw new ServiceException(LibUtils.getMsg("FILES_TXFR_ASYNCH_NULL", taskChild, srcClient, srcUri, dstClient, dstUri));
        }
        // Use some local variables for convenience and readability
        String tag = taskChild.getTag();
        TapisSystem srcSys = srcClient.getSystem();
        TapisSystem dstSys = dstClient.getSystem();
        String srcRelPath = srcUri.getPath();
        String dstRelPath = dstUri.getPath();
        String dstHost = dstSys.getHost();
        String dstRootDir = dstSys.getRootDir();
        String dstSysId = dstSys.getId();

        String msg = LibUtils.getMsg("FILES_TXFR_CHILD_ASYNCH_BEGIN", taskChild.getTenantId(), taskChild.getUsername(),
                taskChild.getId(), taskChild.getTag(), taskChild.getUuid(),
                srcUri.getSystemId(), srcRelPath, dstUri.getSystemId(), dstRelPath);
        log.trace(msg);
        // Check that both src and dst are Globus. If not throw a ServiceException
        // If srcSys is GLOBUS and dstSys is not then we do not support it OR
        //    dstSys is GLOBUS and srcSys is not then we do not support it
        if ((SystemTypeEnum.GLOBUS.equals(srcSys.getSystemType()) &&
                !SystemTypeEnum.GLOBUS.equals(dstSys.getSystemType())) ||
                (SystemTypeEnum.GLOBUS.equals(dstSys.getSystemType()) &&
                        !SystemTypeEnum.GLOBUS.equals(srcSys.getSystemType()))) {
            throw new ServiceException(LibUtils.getMsg("FILES_TXFR_GLOBUS_NOTSUPPORTED", srcUri, dstUri, tag));
        }

        // If we somehow get here both clients must be of type GlobusDataClient.
        if (!(srcClient instanceof GlobusDataClient)) {
            throw new ServiceException(LibUtils.getMsg("FILES_TXFR_GLOBUS_WRONG_CLIENT", "Source", srcUri, tag));
        }
        if (!(dstClient instanceof GlobusDataClient)) {
            throw new ServiceException(LibUtils.getMsg("FILES_TXFR_GLOBUS_WRONG_CLIENT", "Destination", dstUri, tag));
        }

        // TODO: Use a backoff policy?
        long pollIntervalSeconds = RuntimeSettings.get().getAsyncTransferPollSeconds();
        String externalTaskId = null;
        try {
            // Use srcClient to call GlobusProxy to kick off a transfer originating from the source Globus system
            var gSrcClient = ((GlobusDataClient) srcClient);
            GlobusTransferTask externalTask = gSrcClient.createFileTransferTaskFromEndpoint(srcRelPath, dstSysId, dstRootDir,
                    dstHost, dstRelPath);
            if (externalTask == null || StringUtils.isBlank(externalTask.getTaskId())) {
                throw new ServiceException(LibUtils.getMsg("FILES_TXFR_ASYNCH_NULL_TASK", externalTask));
            }
            externalTaskId = externalTask.getTaskId();
            msg = LibUtils.getMsg("FILES_TXFR_CHILD_ASYNCH_EXTERNAL", taskChild.getTenantId(), taskChild.getUsername(),
                    taskChild.getId(), taskChild.getTag(), taskChild.getUuid(), externalTask.toString());
            log.trace(msg);

            // Update child task with external task id.
            taskChild.setExternalTaskId(externalTaskId);
            taskChild = dao.updateTransferTaskChild(taskChild);
            // Monitor the status of the transfer until it is in a final state.
            // Loop forever waiting for task to finish or be cancelled.
            int iteration = 1;
            while (true) {
                // Get latest taskChild info to see if it has been cancelled
                taskChild = dao.getTransferTaskChild(taskChild.getUuid());
                // If in a terminal state, e.g. cancelled, set the end time and exit loop
                if (taskChild.isTerminal()) {
                    taskChild.setEndTime(Instant.now());
                    taskChild = dao.updateTransferTaskChild(taskChild);
                    break;
                }
                // Wait poll interval between status checks.
                log.trace(LibUtils.getMsg("FILES_TXFR_ASYNCH_POLL", taskChild.getTenantId(), taskChild.getUsername(),
                        taskChild.getId(), tag, taskChild.getUuid(), pollIntervalSeconds, iteration));
                try {
                    Thread.sleep(pollIntervalSeconds * 1000);
                } catch (InterruptedException e) {
                    log.warn(LibUtils.getMsg("FILES_TXFR_ASYNCH_INTERRUPTED", taskChild.getTenantId(), taskChild.getUsername(),
                            taskChild.getId(), taskChild.getTag(), taskChild.getUuid(), iteration));
                }

                // Get the external task status
                // Expected enum values from client: ACTIVE, INACTIVE, SUCCEEDED, FAILED
                String externalTaskStatus = gSrcClient.getGlobusTransferTaskStatus(externalTaskId);

                // If in a final state we are done. Use valueOf in case string is null
                boolean isTerminal;
                switch (String.valueOf(externalTaskStatus)) {
                    case "ACTIVE", "INACTIVE" -> isTerminal = false;
                    case "FAILED" -> {
                        isTerminal = true;
                        // Update status of taskChild.
                        if (taskChild.isOptional()) taskChild.setStatus(TransferTaskStatus.FAILED_OPT);
                        else taskChild.setStatus(TransferTaskStatus.FAILED);
                        taskChild.setEndTime(Instant.now());
                        taskChild = dao.updateTransferTaskChild(taskChild);
                    }
                    case "SUCCEEDED" -> {
                        isTerminal = true;
                        // Update status of taskChild.
                        taskChild.setStatus(TransferTaskStatus.COMPLETED);
                        taskChild.setEndTime(Instant.now());
                        taskChild = dao.updateTransferTaskChild(taskChild);
                    }
                    default -> {
                        msg = LibUtils.getMsg("FILES_TXFR_ASYNCH_BAD_STATUS", taskChild.getTenantId(), taskChild.getUsername(),
                                taskChild.getId(), taskChild.getTag(), taskChild.getUuid(), externalTaskId,
                                externalTaskStatus, iteration);
                        log.error(msg);
                        throw new ServiceException(msg);
                    }
                }
                if (isTerminal) break;
                iteration++;
            }
        } catch (DAOException ex) {
            msg = LibUtils.getMsg("FILES_TXFR_SVC_ERR1", taskChild.getTenantId(), taskChild.getUsername(),
                    "ChildStepTwoC", taskChild.getId(), taskChild.getTag(), taskChild.getUuid(), ex.getMessage());
            log.error(msg, ex);
            throw new ServiceException(msg, ex);
        }
        msg = LibUtils.getMsg("FILES_TXFR_CHILD_ASYNCH_END", taskChild.getTenantId(), taskChild.getUsername(),
                taskChild.getId(), taskChild.getTag(), taskChild.getUuid(), externalTaskId,
                srcUri.getSystemId(), srcRelPath, dstUri.getSystemId(), dstRelPath);
        log.trace(msg);
    }
}<|MERGE_RESOLUTION|>--- conflicted
+++ resolved
@@ -62,11 +62,6 @@
 import edu.utexas.tacc.tapis.files.lib.json.TapisObjectMapper;
 
 /*
-<<<<<<< HEAD
- * Transfers service methods providing functionality for TransfersApp (a worker) and TestTransfers.
-zz * Contains only one public method that is used to kick off a child transfer pipeline.
- * This is the main processing workflow for individual file transfers.
-=======
  * Transfers service methods providing functionality for TransfersApp (a worker).
  *
  * When this class is constructed, a connection is made to RabbitMQ.  When the startListeners
@@ -80,7 +75,6 @@
  * comes in on that queue, the future can be canceled (cancelling the child transfer).  Then the
  * main thread waits for the future to complete.  Once complete, if it was successful, the
  * child task is updated.  If it was canceled, the cancel logic is applied.
->>>>>>> f8294652
  */
 @Service
 public class ChildTaskTransferService {
