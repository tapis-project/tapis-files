package edu.utexas.tacc.tapis.files.lib.services;

import java.io.IOException;
import java.io.InputStream;
import java.nio.charset.StandardCharsets;
import java.time.Instant;
import java.util.ArrayList;
import java.util.HashMap;
import java.util.List;
import java.util.Map;
import java.util.UUID;
import java.util.concurrent.Callable;
import java.util.concurrent.CancellationException;
import java.util.concurrent.ExecutionException;
import java.util.concurrent.ExecutorService;
import java.util.concurrent.Executors;
import java.util.concurrent.Future;
import java.util.concurrent.ScheduledExecutorService;
import java.util.concurrent.ThreadFactory;
import java.util.concurrent.TimeUnit;
import java.util.concurrent.TimeoutException;
import javax.inject.Inject;
import javax.ws.rs.NotFoundException;

import com.fasterxml.jackson.core.JsonProcessingException;
import com.fasterxml.jackson.databind.ObjectMapper;
import com.rabbitmq.client.AMQP;
import com.rabbitmq.client.BuiltinExchangeType;
import com.rabbitmq.client.Channel;
import com.rabbitmq.client.Connection;
import com.rabbitmq.client.DefaultConsumer;
import com.rabbitmq.client.Envelope;
import edu.utexas.tacc.tapis.files.lib.clients.GlobusDataClient;
import edu.utexas.tacc.tapis.files.lib.clients.HTTPClient;
import edu.utexas.tacc.tapis.files.lib.clients.IRemoteDataClient;
import edu.utexas.tacc.tapis.files.lib.config.RuntimeSettings;
import edu.utexas.tacc.tapis.files.lib.exceptions.DAOException;
import edu.utexas.tacc.tapis.files.lib.exceptions.SchedulingPolicyException;
import edu.utexas.tacc.tapis.files.lib.exceptions.ServiceException;
import edu.utexas.tacc.tapis.files.lib.models.FileInfo;
import edu.utexas.tacc.tapis.files.lib.models.PrioritizedObject;
import edu.utexas.tacc.tapis.files.lib.models.TransferControlAction;
import edu.utexas.tacc.tapis.files.lib.models.TransferTask;
import edu.utexas.tacc.tapis.files.lib.models.TransferTaskChild;
import edu.utexas.tacc.tapis.files.lib.models.TransferTaskParent;
import edu.utexas.tacc.tapis.files.lib.models.TransferTaskStatus;
import edu.utexas.tacc.tapis.files.lib.models.TransferURI;
import edu.utexas.tacc.tapis.files.lib.rabbit.RabbitMQConnection;
import edu.utexas.tacc.tapis.files.lib.transfers.DefaultSchedulingPolicy;
import edu.utexas.tacc.tapis.files.lib.transfers.SchedulingPolicy;
import edu.utexas.tacc.tapis.files.lib.transfers.TransfersApp;
import edu.utexas.tacc.tapis.files.lib.utils.LibUtils;
import edu.utexas.tacc.tapis.globusproxy.client.gen.model.GlobusTransferTask;
import edu.utexas.tacc.tapis.shared.TapisConstants;
import edu.utexas.tacc.tapis.shared.exceptions.TapisException;
import edu.utexas.tacc.tapis.shared.threadlocal.TapisThreadContext;
import edu.utexas.tacc.tapis.sharedapi.security.AuthenticatedUser;
import edu.utexas.tacc.tapis.sharedapi.security.ResourceRequestUser;
import edu.utexas.tacc.tapis.systems.client.gen.model.SystemTypeEnum;
import edu.utexas.tacc.tapis.systems.client.gen.model.TapisSystem;
import io.jsonwebtoken.lang.Collections;
import org.apache.commons.lang3.StringUtils;
import org.apache.sshd.common.io.WritePendingException;
import org.jetbrains.annotations.NotNull;
import org.jvnet.hk2.annotations.Service;
import org.slf4j.Logger;
import org.slf4j.LoggerFactory;

import edu.utexas.tacc.tapis.files.lib.caches.SystemsCache;
import edu.utexas.tacc.tapis.files.lib.caches.SystemsCacheNoAuth;
import edu.utexas.tacc.tapis.files.lib.clients.RemoteDataClientFactory;
import edu.utexas.tacc.tapis.files.lib.dao.transfers.FileTransfersDAO;
import edu.utexas.tacc.tapis.files.lib.json.TapisObjectMapper;
import static edu.utexas.tacc.tapis.files.lib.clients.IRemoteDataClientFactory.IMPERSONATION_ID_NULL;

/*
 * Transfers service methods providing functionality for TransfersApp (a worker).
 *
 * When this class is constructed, a connection is made to RabbitMQ.  When the startListeners
 * method is called, a number of channels are created, and consumers are setup.  The end result
 * is a pool of listeners that can call handleMessage (each on it's own thread).  Threads are
 * handled by rabbitMQ via an Executor service passed in when the connection is created.
 *
 * For each message that comes in, the child task service will look at the child task, and
 * copy the file described.  During the copy, a java Future is created for the transfer.  Once this
 * is setup, a new temporary cancel queue is created and a handler is setup such that if a message
 * comes in on that queue, the future can be canceled (cancelling the child transfer).  Then the
 * main thread waits for the future to complete.  Once complete, if it was successful, the
 * child task is updated.  If it was canceled, the cancel logic is applied.
 */
@Service
public class ChildTaskTransferService {
    // this ends up being the maximum number of un-acked items.  This include all items in progress as well as items
    // in the queue.  So for example if there are 5 threads and this is set to 10, we will have 5 items in progress and
    // 5 items in the queue
    private static final int MAX_THREADS = RuntimeSettings.get().getChildThreadPoolSize();

    // this parameter is slightly confusing.  For each combination of tenant/user we will get a maximum of
    // this many items.  For example if there are 3 users (2 in one tenant and 1 in another), and the each have
    // exactly 3 tasks, and MAX_WORK_ITEM_DEPTH is set to 2 we will get back a max of 2 per user, so 6 items.  If
    // one of those users only had 1 task, we would get 2 for the first 2 users, and one for that user.  Hopefully
    // this makes sense - if not please update the comment :)
    private static final int MAX_WORK_ITEM_DEPTH = 50;
    private static String CHILD_QUEUE = "tapis.files.transfers.child";
    private static final int maxRetries = 3;
    private final TransfersService transfersService;
    private final FileTransfersDAO dao;
    private static final ObjectMapper mapper = TapisObjectMapper.getMapper();
    private final RemoteDataClientFactory remoteDataClientFactory;
    private final FileShareService shareService;
    private final FilePermsService permsService;
    private final SystemsCache systemsCache;
    private final SystemsCacheNoAuth systemsCacheNoAuth;
    private final FileUtilsService fileUtilsService;
    private static final Logger log = LoggerFactory.getLogger(ChildTaskTransferService.class);
    private Connection connection;
    private List<Channel> channels = new ArrayList<Channel>();
    private ExecutorService connectionThreadPool = null;
    private ScheduledExecutorService childScheduler = Executors.newSingleThreadScheduledExecutor();
    private ExecutorService childWorkers = Executors.newFixedThreadPool(MAX_THREADS, new ThreadFactory() {
        ThreadFactory defaultFactory = Executors.defaultThreadFactory();
        @Override
        public Thread newThread(@NotNull Runnable runnable) {
            Thread th = defaultFactory.newThread(runnable);
            th.setDaemon(true);
            return th;
        }
    });

    /* *********************************************************************** */
    /*            Constructors                                                 */
    /* *********************************************************************** */

    /*
     * Constructor for service.
     * Note that this is never invoked explicitly. Arguments of constructor are initialized via Dependency Injection.
     */
    @Inject
    public ChildTaskTransferService(TransfersService transfersService, FileTransfersDAO dao,
                                    FileUtilsService fileUtilsService,
                                    RemoteDataClientFactory remoteDataClientFactory,
                                    FileShareService shareService, FilePermsService permsService,
                                    SystemsCache systemsCache, SystemsCacheNoAuth systemsCacheNoAuth) throws Exception {
        this.transfersService = transfersService;
        this.dao = dao;
        this.shareService = shareService;
        this.permsService = permsService;
        this.systemsCache = systemsCache;
        this.systemsCacheNoAuth = systemsCacheNoAuth;
        this.remoteDataClientFactory = remoteDataClientFactory;
        this.fileUtilsService = fileUtilsService;

        connection = RabbitMQConnection.getInstance().newConnection(connectionThreadPool);
    }

    /* *********************************************************************** */
    /*                      Public Methods                                     */
    /* *********************************************************************** */

    public void startListeners(UUID myUuid) {
        childScheduler.scheduleWithFixedDelay(new Runnable() {
            @Override
            public void run() {
                try {
                    boolean shouldExit = false;
                    Map<UUID, Future<TransferTaskChild>> futures = new HashMap<UUID, Future<TransferTaskChild>>();

                    SchedulingPolicy schedulingPolicy = new DefaultSchedulingPolicy(MAX_WORK_ITEM_DEPTH);

                    while (!shouldExit) {
                        try {
                            List<PrioritizedObject<TransferTaskChild>> ttcList = schedulingPolicy.getChildTasksForWorker(myUuid);
                            for (PrioritizedObject<TransferTaskChild> ttc : ttcList) {
                                UUID childUuid = ttc.getObject().getUuid();
                                if (futures.containsKey(childUuid)) {
                                    if (futures.get(childUuid).isDone()) {
                                        futures.remove(childUuid);
                                    }
                                } else {
                                    System.out.println("Priority: " + ttc.getPriority() + " tenant: " + ttc.getObject().getTenantId() + " user:" + ttc.getObject().getUsername());
                                    try {
                                        Future<TransferTaskChild> future = childWorkers.submit(new Callable<TransferTaskChild>() {
                                            @Override
                                            public TransferTaskChild call() throws Exception {
                                                return handleTask(ttc.getObject());
                                            }
                                        });
                                        futures.put(childUuid, future);
                                    } catch (Throwable th) {
                                        TransferTaskChild childTask = dao.getChildTaskByUUID(childUuid);
                                        childTask.setStatus(childTask.isOptional() ? TransferTaskStatus.FAILED_OPT : TransferTaskStatus.FAILED);
                                        dao.updateTransferTaskChild(childTask);
                                    }
                                }
                            }
                        } catch (DAOException | SchedulingPolicyException ex) {
                            log.error(LibUtils.getMsg("FILES_TXFR_SVC_ERROR_GETTING_WORK", myUuid));
                            break;
                        }

                        if (Collections.isEmpty(futures) || (futures.size() >= (MAX_THREADS * 5))) {
                            shouldExit = true;
                        }
                    }
                } catch (Throwable th) {
                    // if this method throws, it will not get rescheduled.  We would have a zombie worker.  I think the
                    // best thing to do here is exit - we have caught some completely unexpected exception
                    System.exit(0);
                }
            }
        }, 5, 5, TimeUnit.SECONDS);
    }

    public TransferTaskChild handleTask(TransferTaskChild taskChild) {

        int retry = 0;
        boolean preTransferUpdateComplete = false;
        boolean transferComplete = false;
        boolean postTransferUpdateComplete = false;
        boolean parentCheckComplete = false;
        Exception lastException = null;


        // save some info in case we have an error
        String tenantId = taskChild.getTenantId();
        String user = taskChild.getUsername();
        int id = taskChild.getId();
        String tag = taskChild.getTag();
        UUID uuid = taskChild.getUuid();

        // this parent is just used to populate the shared context information and remember that we've done
        // that.  For any other purpose it's stale, and shouldn't be used.
        TransferTaskParent parentTask = null;
        String srcSharedCtxGrantor = null;

        while (retry < maxRetries) {
            try {
                if(parentTask == null) {
                    parentTask = dao.getTransferTaskParentById(taskChild.getParentTaskId());
                    srcSharedCtxGrantor = parentTask.getSrcSharedCtxGrantor();
                }
                if(!preTransferUpdateComplete) {
                    taskChild = updateStatusBeforeTransfer(taskChild);
                    if (taskChild == null) {
                        // if updateStatusBeforeTransfer fails, it throws an exception.  We shouldn't get here.  Just being defensive
                        String msg = LibUtils.getMsg("Internal Error.  taskChild is null after updateStatusBeforeTransfer");
                        throw new IOException(msg);
                    } else {
                        preTransferUpdateComplete = true;
                    }
                }

                if(!transferComplete) {
                    taskChild = doTransfer(taskChild, srcSharedCtxGrantor);
                    if (taskChild == null) {
                        // if doTransfer fails, it throws an exception.  We shouldn't get here.  Just being defensive
                        String msg = LibUtils.getMsg("Internal Error.  taskChild is null after doTransfer");
                        throw new IOException(msg);
                    } else {
                        transferComplete = true;
                    }
                }

                if(!postTransferUpdateComplete) {
                    taskChild = updateStatusAfterTransfer(taskChild);
                    if (taskChild == null) {
                        // if updateStatusAfterTransfer fails, it throws an exception.  We shouldn't get here.  Just being defensive
                        String msg = LibUtils.getMsg("Internal Error.  taskChild is null after updateStatusAfterTransfer");
                        throw new IOException(msg);
                    } else {
                        postTransferUpdateComplete = true;
                    }
                }

                if(!parentCheckComplete) {
                    taskChild = checkForParentCompletion(taskChild);
                    if (taskChild == null) {
                        // if checkForParentCompletion fails, it throws an exception.  We shouldn't get here.  Just being defensive
                        String msg = LibUtils.getMsg("Internal Error.  taskChild is null after checkForParentComplete");
                        throw new IOException(msg);
                    }
                }

                return taskChild;
            } catch (Exception e) {
                String msg = LibUtils.getMsg("FILES_TXFR_SVC_ERR1", tenantId, user,
                        "handleMessage", id, tag, uuid, e.getMessage());
                log.error(msg, e);
                lastException = e;
            }
            retry++;
        }

        doErrorStepOne(lastException, taskChild);
        return taskChild;
    }

    public void nackMessage(Channel channel, Envelope envelope, boolean requeue) throws IOException {
        channel.basicNack(envelope.getDeliveryTag(), false, requeue);
    }

    private TransferTaskChild getChildTaskFromMessageBody(byte[] messageBody) throws JsonProcessingException {
        String jsonMessage = new String(messageBody, StandardCharsets.UTF_8);
        return TapisObjectMapper.getMapper().readValue(jsonMessage, TransferTaskChild.class);
    }

    /* *********************************************************************** */
    /*            Private Methods                                              */
    /* *********************************************************************** */

    // ==========================================================================
    // Four major Steps executed during transfer
    //   Step 1: Update TransferTask and ParentTask status
    //   Step 2: Perform the transfer
    //   Step 3: Bookkeeping and cleanup
    //   Step 4: Check for unfinished work (child tasks).
    //           If none then update TransferTask and ParentTask status
    //   Step 5: No-op TBD
    // ==========================================================================

    /**
     * Step one: We update task status and parent task if necessary
     *
     * @param taskChild The child transfer task
     * @return Updated TransferTaskChild
     */
    private TransferTaskChild updateStatusBeforeTransfer(@NotNull TransferTaskChild taskChild) throws ServiceException {
        String stepLabel = "One";
        log.info(LibUtils.getMsg("FILES_TXFR_CHILD_TASK", stepLabel, taskChild));
        // Update parent task and then child task
        try {
            taskChild = dao.getTransferTaskChild(taskChild.getUuid());
            TransferTask topTask = dao.getTransferTaskByID(taskChild.getTaskId());
            TransferTaskParent parentTask = dao.getTransferTaskParentById(taskChild.getParentTaskId());
            // UUIDs for topTask, parentTask, childTask
            String topTaskUUID = topTask.getUuid().toString();
            String parentTaskUUID = parentTask.getUuid().toString();
            String childTaskUUID = taskChild.getUuid().toString();
            log.debug(LibUtils.getMsg("FILES_TXFR_CHILD_STEP", stepLabel, topTaskUUID, parentTaskUUID, childTaskUUID, taskChild.getTag()));
            log.debug(LibUtils.getMsg("FILES_TXFR_PARENT_TASK", stepLabel, parentTask));
            // If the parent task not in final state and not yet set to IN_PROGRESS do it here.
            if (!parentTask.isTerminal() && !parentTask.getStatus().equals(TransferTaskStatus.IN_PROGRESS)) {
                parentTask.setStatus(TransferTaskStatus.IN_PROGRESS);
                if (parentTask.getStartTime() == null) parentTask.setStartTime(Instant.now());
                dao.updateTransferTaskParent(parentTask);
            }

            // If cancelled or failed set the end time, and we are done
            if (taskChild.isTerminal()) {
                taskChild.setEndTime(Instant.now());
                taskChild = dao.updateTransferTaskChild(taskChild);
                return taskChild;
            }

            // Ready to start. Update child task status and start time.
            taskChild.setStatus(TransferTaskStatus.IN_PROGRESS);
            taskChild.setStartTime(Instant.now());
            taskChild = dao.updateTransferTaskChild(taskChild);

            return taskChild;
        } catch (DAOException ex) {
            String msg = LibUtils.getMsg("FILES_TXFR_SVC_ERR1", taskChild.getTenantId(), taskChild.getUsername(),
                    "ChildStepOne", taskChild.getId(), taskChild.getTag(), taskChild.getUuid(), ex.getMessage());
            log.error(msg, ex);
            throw new ServiceException(msg, ex);
        }
    }

    /**
     * Perform the transfer, this is the meat of the operation.
     *
     * @param taskChild the incoming child task
     * @return update child task
     * @throws ServiceException If the DAO updates failed or a transfer failed in flight
     */
    private TransferTaskChild processTransfer(TransferTaskChild taskChild) throws ServiceException, NotFoundException, IOException {
        String opName = "childTaskTxfr";
        String stepLabel = "Two";
        log.info(LibUtils.getMsg("FILES_TXFR_CHILD_TASK", stepLabel, taskChild));
        boolean srcIsLinux = false, dstIsLinux = false; // Used for properly handling update of exec perm

        TapisSystem sourceSystem = null;
        TapisSystem destSystem = null;
        IRemoteDataClient sourceClient;
        IRemoteDataClient destClient;
        String srcSharedCtxGrantor = null;
        String destSharedCtxGrantor = null;
        if (taskChild.getSourceURI().equals(taskChild.getDestinationURI())) {
            log.warn("***** Source and Destination URI's are identical - skipping transfer, and marking complete **** {}", taskChild);
            try {
                taskChild.setEndTime(Instant.now());
                taskChild.setStatus(TransferTaskStatus.COMPLETED);
                taskChild.setAssignedTo(null);
                taskChild.setBytesTransferred(taskChild.getTotalBytes());
                return dao.updateTransferTaskChild(taskChild);
            } catch (DAOException ex) {
                String msg = LibUtils.getMsg("FILES_TXFR_SVC_ERR1", taskChild.getTenantId(), taskChild.getUsername(),
                        "ChildStepTwoA", taskChild.getId(), taskChild.getTag(), taskChild.getUuid(), ex.getMessage());
                log.error(msg, ex);
                throw new ServiceException(msg, ex);
            }
        }

        TransferTaskParent parentTask;
        try {
            // Get the parent task. We will need it for shared ctx grantors.
            parentTask = dao.getTransferTaskParentById(taskChild.getParentTaskId());
            // child task does not have the shared context info.  We have to get it from the parent.
            srcSharedCtxGrantor = parentTask.getSrcSharedCtxGrantor();
            destSharedCtxGrantor = parentTask.getDestSharedCtxGrantor();
            if (TransferTaskStatus.CANCELLED.equals(parentTask.getStatus()) || TransferTaskStatus.FAILED.equals(parentTask.getStatus())) {
                if (!taskChild.isTerminal()) {
                    taskChild.setStatus(parentTask.getStatus());
                }
            }

            // If cancelled or failed set the end time, and we are done
            if (taskChild.isTerminal()) {
                taskChild.setEndTime(Instant.now());
                taskChild.setAssignedTo(null);
                taskChild = dao.updateTransferTaskChild(taskChild);
                return taskChild;
            }

            // Update task in DB to IN_PROGRESS and increment the retries on this particular task
            taskChild.setStatus(TransferTaskStatus.IN_PROGRESS);
            taskChild.setRetries(taskChild.getRetries() + 1);
            taskChild = dao.updateTransferTaskChild(taskChild);

            // For some reason taskChild does not have the tag set at this point.
            taskChild.setTag(parentTask.getTag());
        } catch (DAOException ex) {
            String msg = LibUtils.getMsg("FILES_TXFR_SVC_ERR1", taskChild.getTenantId(), taskChild.getUsername(),
                    "ChildStepTwoA", taskChild.getId(), taskChild.getTag(), taskChild.getUuid(), ex.getMessage());
            log.error(msg, ex);
            throw new ServiceException(msg, ex);
        }

        TransferURI destURL = taskChild.getDestinationURI();
        TransferURI sourceURL = taskChild.getSourceURI();
        String sourcePath;
        String destPath = destURL.getPath();

        // Simulate a ResourceRequestUser since we will need to make some calls that require it
        // Obo tenant and user come from task, jwt tenant and user are files@<site admin tenant>
        String oboUser = taskChild.getUsername();
        String oboTenant = taskChild.getTenantId();
        String jwtUser = TapisConstants.SERVICE_NAME_FILES;
        String jwtTenant = TransfersApp.getSiteAdminTenantId();
        ResourceRequestUser rUser =
                new ResourceRequestUser(new AuthenticatedUser(jwtUser, jwtTenant, TapisThreadContext.AccountType.service.name(),
                        null, oboUser, oboTenant, null, null, null));

        // Initialize source path and client
        if (taskChild.getSourceURI().toString().startsWith("https://") || taskChild.getSourceURI().toString().startsWith("http://")) {
            // Source is HTTP/S
            // Pass in the full URLs as strings
            sourcePath = sourceURL.toString();
            sourceClient = new HTTPClient(taskChild.getTenantId(), taskChild.getUsername(), sourceURL.toString(), destURL.toString());
        } else {
            // Source is not HTTP/S. At this point both source and destination should be Tapis URLs
            sourcePath = sourceURL.getPath();
            // Use a LibUtils method to properly take into account ownership, sharing and fine-grained permissions.
            sourceSystem = LibUtils.getResolvedSysWithAuthCheck(rUser, shareService, systemsCache, systemsCacheNoAuth,
                    permsService, opName, sourceURL.getSystemId(), sourcePath, FileInfo.Permission.READ, IMPERSONATION_ID_NULL,
                    parentTask.getSrcSharedCtxGrantor());
            // If src system is not enabled throw an exception
            if (sourceSystem.getEnabled() == null || !sourceSystem.getEnabled()) {
                String msg = LibUtils.getMsg("FILES_TXFR_SYS_NOTENABLED", taskChild.getTenantId(),
                        taskChild.getUsername(), taskChild.getId(), taskChild.getUuid(), sourceSystem.getId(), taskChild.getTag());
                throw new ServiceException(msg);
            }

            // Used for properly handling update of exec perm
            srcIsLinux = SystemTypeEnum.LINUX.equals(sourceSystem.getSystemType());

            sourceClient = remoteDataClientFactory.getRemoteDataClient(taskChild.getTenantId(), taskChild.getUsername(),
                    sourceSystem, IMPERSONATION_ID_NULL, srcSharedCtxGrantor);
        }

        // Initialize destination client
        try {
            // Use a LibUtils method to properly take into account ownership, sharing and fine-grained permissions.
            destSystem = LibUtils.getResolvedSysWithAuthCheck(rUser, shareService, systemsCache, systemsCacheNoAuth,
                    permsService, opName, destURL.getSystemId(), destPath, FileInfo.Permission.MODIFY, IMPERSONATION_ID_NULL,
                    parentTask.getSrcSharedCtxGrantor());
            // If dst system is not enabled throw an exception
            if (destSystem.getEnabled() == null || !destSystem.getEnabled()) {
                String msg = LibUtils.getMsg("FILES_TXFR_SYS_NOTENABLED", taskChild.getTenantId(), taskChild.getUsername(),
                        taskChild.getId(), taskChild.getUuid(), destSystem.getId(), taskChild.getTag());
                log.error(msg);
                throw new ServiceException(msg);
            }

            // Used for properly handling update of exec perm
            dstIsLinux = SystemTypeEnum.LINUX.equals(destSystem.getSystemType());

            destClient = remoteDataClientFactory.getRemoteDataClient(taskChild.getTenantId(), taskChild.getUsername(),
                    destSystem, IMPERSONATION_ID_NULL, destSharedCtxGrantor);
        } catch (IOException | ServiceException ex) {
            String msg = LibUtils.getMsg("FILES_TXFR_SVC_ERR1", taskChild.getTenantId(), taskChild.getUsername(),
                    "ChildStepTwoB", taskChild.getId(), taskChild.getTag(), taskChild.getUuid(), ex.getMessage());
            log.error(msg, ex);
            throw new ServiceException(msg, ex);
        }

        // Determine if it is a Globus transfer. Consider it a Globus transfer if either source or destination
        //   is of type GLOBUS. Note that currently only Globus to Globus is supported.
        boolean isGlobus = ((sourceSystem != null && SystemTypeEnum.GLOBUS.equals(sourceSystem.getSystemType())) ||
                             SystemTypeEnum.GLOBUS.equals(destSystem.getSystemType()));

        // If destination is a directory and not doing a Globus transfer, then create the directory and return
        if (taskChild.isDir() && !isGlobus) {
            destClient.mkdir(destURL.getPath());
            // The ChildTransferTask may have been updated by calling thread, e.g. cancelled, so we look it up again
            // here before passing it on
            try {
                taskChild = dao.getTransferTaskChild(taskChild.getUuid());
            } catch (DAOException ex) {
                String msg = LibUtils.getMsg("FILES_TXFR_SVC_ERR1", taskChild.getTenantId(), taskChild.getUsername(),
                        "processTransfer", taskChild.getId(), taskChild.getTag(), taskChild.getUuid(), ex.getMessage());
                throw new ServiceException(msg);
            }
            return taskChild;
        }

        // Handle as Globus or non-Globus transfer
        if (isGlobus) {
            performASynchFileTransfer(taskChild, sourceClient, sourceURL, destClient, destURL);
        } else {
            performSynchFileTransfer(taskChild, sourceClient, sourceURL, destClient, destURL, sourcePath);
        }

        // If it is an executable file on a posix system going to a posix system, chmod it to be +x.
        // Note: sourceSystem will be null and srcIsLinux will be false if source is http/s.
        if (sourceSystem != null && srcIsLinux && dstIsLinux) {
            // Figure out if dest system is shared. We need to know if we should turn of perm checking.
            // First check to see if we are in a sharedCtx
            boolean isDestShared = !StringUtils.isBlank(parentTask.getDestSharedCtxGrantor());
            // Even if not in a sharedCtx the dest system may be shared publicly or directly with the user.
            if (!isDestShared) {
                boolean isSharedPublic = destSystem.getIsPublic() == null ? false : destSystem.getIsPublic();
                List<String> sharedWithUsers = destSystem.getSharedWithUsers();
                boolean isSharedDirect = (sharedWithUsers != null && sharedWithUsers.contains(oboUser));
                isDestShared = (isSharedPublic || isSharedDirect);
            }
            updateLinuxExeFile(taskChild, sourceClient, sourceURL, destClient, destURL, isDestShared);
        }

        // The ChildTransferTask may have been updated by calling thread, e.g. cancelled, so we look it up again
        // here before passing it on
        try {
            taskChild = dao.getTransferTaskChild(taskChild.getUuid());
        } catch (DAOException ex) {
            String msg = LibUtils.getMsg("FILES_TXFR_SVC_ERR1", taskChild.getTenantId(), taskChild.getUsername(),
                    "processTransfer", taskChild.getId(), taskChild.getTag(), taskChild.getUuid(), ex.getMessage());
            throw new ServiceException(msg);
        }
        return taskChild;
    }

    /**
     * Bookkeeping and cleanup. Mark the child as COMPLETE. Update the parent task with the bytes sent
     *
     * @param taskChild The child transfer task
     * @return updated TransferTaskChild
     */
    private TransferTaskChild updateStatusAfterTransfer(@NotNull TransferTaskChild taskChild) throws ServiceException {
        String stepLabel = "Three";
        log.info(LibUtils.getMsg("FILES_TXFR_CHILD_TASK", stepLabel, taskChild));
        // If it cancelled/failed somehow, just push it through unchanged.
        try {
            // If we are cancelled/failed, update end time, and we are done
            if (taskChild.isTerminal()) {
                taskChild.setEndTime(Instant.now());
                taskChild = dao.updateTransferTaskChild(taskChild);
                return taskChild;
            }
            TransferTaskChild updatedChildTask = dao.getChildTaskByUUID(taskChild.getUuid());
            updatedChildTask.setStatus(TransferTaskStatus.COMPLETED);
            updatedChildTask.setAssignedTo(null);
            // we should count the actual bytes that we transfer.  For now this is close enough (bigger fish to fry).
            updatedChildTask.setBytesTransferred(updatedChildTask.getTotalBytes());
            updatedChildTask.setEndTime(Instant.now());
            updatedChildTask = dao.updateTransferTaskChild(updatedChildTask);
            dao.updateTransferTaskParentBytesTransferred(updatedChildTask.getParentTaskId(), updatedChildTask.getBytesTransferred());
            return updatedChildTask;
        } catch (DAOException ex) {
            String msg = LibUtils.getMsg("FILES_TXFR_SVC_ERR1", taskChild.getTenantId(), taskChild.getUsername(),
                    "ChildStepThree", taskChild.getId(), taskChild.getTag(), taskChild.getUuid(), ex.getMessage());
            log.error(msg, ex);
            throw new ServiceException(msg, ex);
        }
    }

    /**
     * In this step, we check to see if there are any unfinished children for either the top level TransferTask
     * or the TransferTaskParent.
     * If all children that belong to a parent are COMPLETED, then we can mark the parent as COMPLETED.
     * Similarly, for the top TransferTask, if ALL children have completed, the entire transfer is done.
     *
     * @param taskChild TransferTaskChild instance
     * @return updated child
     * @throws ServiceException If the updates to the records in the DB failed
     */
    private TransferTaskChild checkForParentCompletion(@NotNull TransferTaskChild taskChild) throws ServiceException {
        String stepLabel = "Four";
        log.info(LibUtils.getMsg("FILES_TXFR_CHILD_TASK", stepLabel, taskChild));
        try {
            checkForComplete(taskChild.getTaskId(), taskChild.getParentTaskId());
        } catch (DAOException ex) {
            String msg = LibUtils.getMsg("FILES_TXFR_SVC_ERR1", taskChild.getTenantId(), taskChild.getUsername(),
                    "ChildStepFour", taskChild.getId(), taskChild.getTag(), taskChild.getUuid(), ex.getMessage());
            log.error(msg, ex);
            throw new ServiceException(msg, ex);
        }
        return taskChild;
    }

    /**
     * Error handler for any of the steps.
     * Since FAILED_OPT is now supported we also need to check here if
     * top task / parent task are done and update status (as is done in stepFour).
     *
     * @param cause Exception that was thrown
     * @param child the Child task that failed
     * @return Mono with the updated TransferTaskChild
     */
    private TransferTaskChild doErrorStepOne(Throwable cause, TransferTaskChild child) {
        String exceptionMessage = (cause == null) ? "<NULL>" : cause.getMessage();
        log.error(LibUtils.getMsg("FILES_TXFR_SVC_ERR10", child.toString()));

        // First update child task, mark FAILED_OPT or FAILED and set error message
        if (child.isOptional()) {
            child.setStatus(TransferTaskStatus.FAILED_OPT);
        } else {
            child.setStatus(TransferTaskStatus.FAILED);
        }
        child.setErrorMessage(exceptionMessage);
        child.setEndTime(Instant.now());
        child.setAssignedTo(null);
        try {
            child = dao.updateTransferTaskChild(child);
            // In theory should never happen, it means that the child with that ID was not in the database.
            if (child == null) {
                return null;
            }

            // If child is optional we need to check to see if top task and/or parent status should be updated
            // else child is required so update top level task and parent task to FAILED / FAILED_OPT
            if (child.isOptional()) {
                checkForComplete(child.getTaskId(), child.getParentTaskId());
            } else {
                TransferTaskParent parent = dao.getTransferTaskParentById(child.getParentTaskId());
                // This also should not happen, it means that the parent with that ID was not in the database.
                if (parent == null) {
                    return null;
                }
                // Mark FAILED_OPT or FAILED and set error message
                // NOTE: We can have a child which is required but the parent is optional
                if (parent.isOptional()) {
                    parent.setStatus(TransferTaskStatus.FAILED_OPT);
                } else {
                    parent.setStatus(TransferTaskStatus.FAILED);
                }
                parent.setEndTime(Instant.now());
                parent.setErrorMessage(exceptionMessage);
                parent.setFinalMessage("Failed - Child doErrorStepOne");
                log.error(LibUtils.getMsg("FILES_TXFR_SVC_ERR14", parent.getId(), parent.getTag(), parent.getUuid(), child.getId(), child.getUuid(), parent.getStatus()));
                dao.updateTransferTaskParent(parent);
                // If parent is required update top level task to FAILED and set error message
                if (!parent.isOptional()) {
                    TransferTask topTask = dao.getTransferTaskByID(child.getTaskId());
                    // Again, should not happen, it means that the top task was not in the database.
                    if (topTask == null) {
                        return null;
                    }
                    topTask.setStatus(TransferTaskStatus.FAILED);
                    topTask.setErrorMessage(exceptionMessage);
                    topTask.setEndTime(Instant.now());
                    log.error(LibUtils.getMsg("FILES_TXFR_SVC_ERR13", topTask.getId(), topTask.getTag(), topTask.getUuid(), parent.getId(), parent.getUuid(), child.getId(), child.getUuid()));
                    dao.updateTransferTask(topTask);
                }
            }
        } catch (DAOException ex) {
            log.error(LibUtils.getMsg("FILES_TXFR_SVC_ERR1", child.getTenantId(), child.getUsername(),
                    "doChildErrorStepOne", child.getId(), child.getTag(), child.getUuid(), ex.getMessage()), ex);
        }

        return child;
    }

    // ======================================================================================
    // ========= Other private methods
    // ======================================================================================

    /*
     * Perform the transfer specified in the child task
     */
    private TransferTaskChild doTransfer(TransferTaskChild taskChild, String srcSharedCtxGrantor) throws Exception {
        //We are going to run the meat of the transfer, step2 in a separate Future which we can cancel.
        //This just sets up the future, we first subscribe to the control messages and then start the future
        //which is a blocking call.
        ExecutorService executorService = Executors.newSingleThreadExecutor();
        Future<TransferTaskChild> future = executorService.submit(new Callable<TransferTaskChild>() {
            @Override
            public TransferTaskChild call() throws IOException, ServiceException {
                try {
                    return processTransfer(taskChild);
                } catch (WritePendingException ex) {
                    throw new IOException("Write Pending", ex);
                }
            }
        });

        Channel channel = connection.createChannel();
        String queueName = "control." + UUID.randomUUID();

        channel.queueDeclare(queueName, false, false, true, null);
        channel.exchangeDeclare(TransfersService.CONTROL_EXCHANGE, BuiltinExchangeType.FANOUT, true);
        channel.queueBind(queueName, TransfersService.CONTROL_EXCHANGE, "#");

        channel.basicConsume(queueName, false, new DefaultConsumer(channel) {
            @Override
            public void handleDelivery(String consumerTag, Envelope envelope, AMQP.BasicProperties properties, byte[] body) throws IOException {
                TransferControlAction action = mapper.readValue(body, TransferControlAction.class);

                // the control exchange is a "fan out" exchange, so each queue gets ALL of the control messages.
                // This means some will not belong to us, so check to make sure it's the right one.  All messages
                // must be acknoledged though - the ones not for us will be in the correct queues also.  At some
                // future time, we should change this to be a message header excahnge so we can select the proper
                // messages - but this is what the old code did, and it works.
                try {
                    if (taskChild.getTaskId() == action.getTaskId()) {
                        future.cancel(true);
                    }
                } finally {
                    channel.basicAck(envelope.getDeliveryTag(), false);
                }
            }
        });

        try {
            // Blocking call, but the subscription above will still listen
            TransferTaskChild returnChild = future.get();
            return returnChild;
        } catch (ExecutionException ex) {
            String msg = ex.getCause().getMessage();
            log.error(msg, ex);
            if (ex.getCause() instanceof IOException) {
                throw new IOException(msg, ex.getCause());
            } else if (ex.getCause() instanceof ServiceException) {
                throw new ServiceException(msg, ex.getCause());
            } else {
                throw new RuntimeException(msg, ex);
            }
        } catch (CancellationException ex) {
<<<<<<< HEAD
            return cancelTransferChild(taskChild);
        } catch (WritePendingException ex) {
            throw new IOException("WritePendingException error", ex);
        } catch (RuntimeException ex) {
            throw new IOException("WritePendingException error", ex);
=======
            return cancelTransferChild(taskChild, srcSharedCtxGrantor);
>>>>>>> a06b1545
        } finally {
            try {
                channel.close();
            } catch (TimeoutException e) {
                throw new RuntimeException(e);
            }
            executorService.shutdown();
        }
    }

    /**
     * This method is called during the actual transfer of bytes. As the stream is read, events on
     * the number of bytes transferred are passed here to be written to the datastore.
     *
     * @param bytesSent total bytes sent in latest update
     * @param taskChild The transfer task that is being worked on currently
     * @return Mono with number of bytes sent
     */
    private Long updateProgress(Long bytesSent, TransferTaskChild taskChild) {
        // Be careful here if any other updates need to be done, this method (probably) runs in a different
        // thread than the main thread. It is possible for the TransferTaskChild passed in above to have been updated
        // on a different thread.
        try {
            dao.updateTransferTaskChildBytesTransferred(taskChild, bytesSent);
            return bytesSent;
        } catch (DAOException ex) {
            log.error(LibUtils.getMsg("FILES_TXFR_SVC_ERR1", taskChild.getTenantId(), taskChild.getUsername(),
                    "updateProgress", taskChild.getId(), taskChild.getTag(), taskChild.getUuid(), ex.getMessage()));
            return null;
        }
    }

    private TransferTaskChild cancelTransferChild(TransferTaskChild taskChild, String srcSharedCtxGrantor) throws ServiceException, IOException {
        TransferTaskChild retChild;
        log.info("CANCELLING TRANSFER CHILD");
        taskChild.setStatus(TransferTaskStatus.CANCELLED);
        taskChild.setEndTime(Instant.now());
        taskChild.setAssignedTo(null);
        try {
            retChild = dao.updateTransferTaskChild(taskChild);
        } catch (DAOException ex) {
            // On DAO error still might need to attempt the globus cancel, so log error and continue.
            log.error("CANCEL", ex);
            retChild = null;
        }

        // Get the source system, so we can check if it is a globus transfer
        TransferURI srcUri = taskChild.getSourceURI();
        TapisSystem srcSys =
                systemsCacheNoAuth.getSystem(taskChild.getTenantId(), srcUri.getSystemId(), taskChild.getUsername());
        // If an external globus transfer, send a cancel request to globus-proxy
        if (!StringUtils.isBlank(taskChild.getExternalTaskId()) && srcSys != null &&
                SystemTypeEnum.GLOBUS.equals(srcSys.getSystemType())) {
            // Get the client for the source system and make sure it is the expected type.
            IRemoteDataClient srcClient =
                    remoteDataClientFactory.getRemoteDataClient(taskChild.getTenantId(), taskChild.getUsername(),
                            srcSys, IMPERSONATION_ID_NULL, srcSharedCtxGrantor);
            if (!(srcClient instanceof GlobusDataClient)) {
                throw new ServiceException(LibUtils.getMsg("FILES_TXFR_GLOBUS_WRONG_CLIENT", "Source", srcUri, taskChild.getTag()));
            }
            var gSrcClient = (GlobusDataClient) srcClient;
            // Use srcClient to call GlobusProxy to cancel the task
            gSrcClient.cancelGlobusTransferTask(taskChild.getExternalTaskId());
        }
        return retChild;
    }

    /**
     * Check to see if the ParentTask and/or the top level TransferTask
     * should be marked as finished. If yes then update status.
     *
     * @param topTaskId    ID of top level TransferTask
     * @param parentTaskId ID of parent task associated with the child task
     */
    private void checkForComplete(int topTaskId, int parentTaskId) throws DAOException {
        TransferTask topTask = dao.getTransferTaskByID(topTaskId);
        TransferTaskParent parentTask = dao.getTransferTaskParentById(parentTaskId);
        // Check to see if all children of a parent task are complete. If so, update the parent task.
        if (!parentTask.getStatus().equals(TransferTaskStatus.COMPLETED)) {
            long incompleteCount = dao.getIncompleteChildrenCountForParent(parentTaskId);
            if (incompleteCount == 0) {
                parentTask.setStatus(TransferTaskStatus.COMPLETED);
                parentTask.setEndTime(Instant.now());
                parentTask.setFinalMessage("Completed");
                log.trace(LibUtils.getMsg("FILES_TXFR_PARENT_TASK_COMPLETE", topTaskId, topTask.getUuid(), parentTaskId, parentTask.getUuid(), parentTask.getTag()));
                dao.updateTransferTaskParent(parentTask);
            }
        }
        // Check to see if all the children of a top task are complete. If so, update the top task.
        if (!topTask.getStatus().equals(TransferTaskStatus.COMPLETED)) {
            long incompleteParentCount = dao.getIncompleteParentCount(topTaskId);
            long incompleteChildCount = dao.getIncompleteChildrenCount(topTaskId);
            if (incompleteChildCount == 0 && incompleteParentCount == 0) {
                topTask.setStatus(TransferTaskStatus.COMPLETED);
                topTask.setEndTime(Instant.now());
                log.trace(LibUtils.getMsg("FILES_TXFR_TASK_COMPLETE2", topTaskId, topTask.getUuid(), topTask.getTag()));
                dao.updateTransferTask(topTask);
            }
        }
    }


    /**
     * Update perm on LINUX exe file
     *
     * @param taskChild task we are processing
     * @param srcClient Remote data client for source system
     * @param srcUri    source path as URI
     * @param dstClient Remote data client for destination system
     * @param dstUri    Destination path as URI
     */
    private void updateLinuxExeFile(TransferTaskChild taskChild,
                                    IRemoteDataClient srcClient, TransferURI srcUri,
                                    IRemoteDataClient dstClient, TransferURI dstUri,
                                    boolean isDestShared)
            throws IOException, ServiceException {

        String srcPath = srcUri.getPath();
        String dstPath = dstUri.getPath();
        FileInfo item = srcClient.getFileInfo(srcPath, true);
        if (item == null) {
            throw new NotFoundException(LibUtils.getMsg("FILES_TXFR_CHILD_PATH_NOTFOUND", taskChild.getTenantId(),
                    taskChild.getUsername(), taskChild.getId(),
                    taskChild.getUuid(), srcPath, taskChild.getTag()));
        }
        if (!item.isDir() && item.getNativePermissions().contains("x")) {
            try {
                // If in a sharedAppCtx, tell linuxOp to skip the perms check.
                // so the linuxOp will skip the perm check
                boolean recurseFalse = false;
                fileUtilsService.linuxOp(dstClient, dstPath, FileUtilsService.NativeLinuxOperation.CHMOD, "700",
                        recurseFalse, isDestShared);
            } catch (TapisException ex) {
                String msg = LibUtils.getMsg("FILES_TXFR_SVC_ERR1", taskChild.getTenantId(), taskChild.getUsername(),
                        "chmod", taskChild.getId(), taskChild.getTag(), taskChild.getUuid(), ex.getMessage());
                log.error(msg, ex);
                throw new ServiceException(msg, ex);
            }
        }
    }

    /**
     * Perform synchronous transfer between two systems using a stream
     *
     * @param taskChild task we are processing
     * @param srcClient Remote data client for source system
     * @param srcUri    source path as URI
     * @param dstClient Remote data client for destination system
     * @param dstUri    Destination path as URI
     * @param srcPath   Source path as string. For HTTP/S this is full URL
     */
    private void performSynchFileTransfer(TransferTaskChild taskChild,
                                          IRemoteDataClient srcClient, TransferURI srcUri,
                                          IRemoteDataClient dstClient, TransferURI dstUri,
                                          String srcPath)
            throws IOException {
        String dstPath = dstUri.getPath();
        String msg = LibUtils.getMsg("FILES_TXFR_CHILD_SYNCH_BEGIN", taskChild.getTenantId(), taskChild.getUsername(),
                taskChild.getId(), taskChild.getTag(), taskChild.getUuid(),
                srcUri.getSystemId(), srcPath, dstUri.getSystemId(), dstPath);
        log.trace(msg);
        // Stream the file contents to destination. While the InputStream is open,
        // we put a tap on it and send events that get grouped into 100 ms intervals. Progress
        // on the child tasks are updated during the reading of the source input stream.
        try (InputStream sourceStream = srcClient.getStream(srcPath)) {
            // Observe the progress event stream, just get the last event from the past 1 second.
            final TransferTaskChild finalTaskChild = taskChild;
            dstClient.upload(dstPath, sourceStream);
        }
        msg = LibUtils.getMsg("FILES_TXFR_CHILD_SYNCH_END", taskChild.getTenantId(), taskChild.getUsername(),
                taskChild.getId(), taskChild.getTag(), taskChild.getUuid(),
                srcUri.getSystemId(), srcPath, dstUri.getSystemId(), dstPath);
        log.trace(msg);
    }

    /**
     * Perform asynchronous transfer between two systems for the case where Tapis is not in control of the transfer.
     * All incoming arguments must be non-null
     * Handle a GLOBUS type point to point txfr where we are not in control of the stream.
     * We initiate the transfer, get the externalTransferId, update the child task
     * with the externalTransferId and then monitor the transfer and update the progress.
     *
     * @param taskChild task we are processing
     * @param srcClient Remote data client for source system
     * @param srcUri    source path as URI
     * @param dstClient Remote data client for destination system
     * @param dstUri    Destination path as URI
     */
    private void performASynchFileTransfer(TransferTaskChild taskChild,
                                           IRemoteDataClient srcClient, TransferURI srcUri,
                                           IRemoteDataClient dstClient, TransferURI dstUri)
            throws ServiceException {
        // None of the incoming arguments should be null
        if (taskChild == null || srcClient == null || srcUri == null || dstUri == null ||
                srcClient.getSystem() == null || dstClient.getSystem() == null) {
            throw new ServiceException(LibUtils.getMsg("FILES_TXFR_ASYNCH_NULL", taskChild, srcClient, srcUri, dstClient, dstUri));
        }
        // Use some local variables for convenience and readability
        String tag = taskChild.getTag();
        TapisSystem srcSys = srcClient.getSystem();
        TapisSystem dstSys = dstClient.getSystem();
        String srcRelPath = srcUri.getPath();
        String dstRelPath = dstUri.getPath();
        String dstHost = dstSys.getHost();
        String dstRootDir = dstSys.getRootDir();
        String dstSysId = dstSys.getId();

        String msg = LibUtils.getMsg("FILES_TXFR_CHILD_ASYNCH_BEGIN", taskChild.getTenantId(), taskChild.getUsername(),
                taskChild.getId(), taskChild.getTag(), taskChild.getUuid(),
                srcUri.getSystemId(), srcRelPath, dstUri.getSystemId(), dstRelPath);
        log.trace(msg);
        // Check that both src and dst are Globus. If not throw a ServiceException
        // If srcSys is GLOBUS and dstSys is not then we do not support it OR
        //    dstSys is GLOBUS and srcSys is not then we do not support it
        if ((SystemTypeEnum.GLOBUS.equals(srcSys.getSystemType()) &&
                !SystemTypeEnum.GLOBUS.equals(dstSys.getSystemType())) ||
                (SystemTypeEnum.GLOBUS.equals(dstSys.getSystemType()) &&
                        !SystemTypeEnum.GLOBUS.equals(srcSys.getSystemType()))) {
            throw new ServiceException(LibUtils.getMsg("FILES_TXFR_GLOBUS_NOTSUPPORTED", srcUri, dstUri, tag));
        }

        // If we somehow get here both clients must be of type GlobusDataClient.
        if (!(srcClient instanceof GlobusDataClient)) {
            throw new ServiceException(LibUtils.getMsg("FILES_TXFR_GLOBUS_WRONG_CLIENT", "Source", srcUri, tag));
        }
        if (!(dstClient instanceof GlobusDataClient)) {
            throw new ServiceException(LibUtils.getMsg("FILES_TXFR_GLOBUS_WRONG_CLIENT", "Destination", dstUri, tag));
        }

        // TODO: Use a backoff policy?
        long pollIntervalSeconds = RuntimeSettings.get().getAsyncTransferPollSeconds();
        String externalTaskId = null;
        try {
            // Use srcClient to call GlobusProxy to kick off a transfer originating from the source Globus system
            var gSrcClient = ((GlobusDataClient) srcClient);
            GlobusTransferTask externalTask = gSrcClient.createFileTransferTaskFromEndpoint(srcRelPath, dstSysId, dstRootDir,
                    dstHost, dstRelPath);
            if (externalTask == null || StringUtils.isBlank(externalTask.getTaskId())) {
                throw new ServiceException(LibUtils.getMsg("FILES_TXFR_ASYNCH_NULL_TASK", externalTask));
            }
            externalTaskId = externalTask.getTaskId();
            msg = LibUtils.getMsg("FILES_TXFR_CHILD_ASYNCH_EXTERNAL", taskChild.getTenantId(), taskChild.getUsername(),
                    taskChild.getId(), taskChild.getTag(), taskChild.getUuid(), externalTask.toString());
            log.trace(msg);

            // Update child task with external task id.
            taskChild.setExternalTaskId(externalTaskId);
            taskChild = dao.updateTransferTaskChild(taskChild);
            // Monitor the status of the transfer until it is in a final state.
            // Loop forever waiting for task to finish or be cancelled.
            int iteration = 1;
            while (true) {
                // Get latest taskChild info to see if it has been cancelled
                taskChild = dao.getTransferTaskChild(taskChild.getUuid());
                // If in a terminal state, e.g. cancelled, set the end time and exit loop
                if (taskChild.isTerminal()) {
                    taskChild.setEndTime(Instant.now());
                    taskChild = dao.updateTransferTaskChild(taskChild);
                    break;
                }
                // Wait poll interval between status checks.
                log.trace(LibUtils.getMsg("FILES_TXFR_ASYNCH_POLL", taskChild.getTenantId(), taskChild.getUsername(),
                        taskChild.getId(), tag, taskChild.getUuid(), pollIntervalSeconds, iteration));
                try {
                    Thread.sleep(pollIntervalSeconds * 1000);
                } catch (InterruptedException e) {
                    log.warn(LibUtils.getMsg("FILES_TXFR_ASYNCH_INTERRUPTED", taskChild.getTenantId(), taskChild.getUsername(),
                            taskChild.getId(), taskChild.getTag(), taskChild.getUuid(), iteration));
                }

                // Get the external task status
                // Expected enum values from client: ACTIVE, INACTIVE, SUCCEEDED, FAILED
                String externalTaskStatus = gSrcClient.getGlobusTransferTaskStatus(externalTaskId);

                // If in a final state we are done. Use valueOf in case string is null
                boolean isTerminal;
                switch (String.valueOf(externalTaskStatus)) {
                    case "ACTIVE", "INACTIVE" -> isTerminal = false;
                    case "FAILED" -> {
                        isTerminal = true;
                        // Update status of taskChild.
                        if (taskChild.isOptional()) taskChild.setStatus(TransferTaskStatus.FAILED_OPT);
                        else taskChild.setStatus(TransferTaskStatus.FAILED);
                        taskChild.setEndTime(Instant.now());
                        taskChild.setAssignedTo(null);
                        taskChild = dao.updateTransferTaskChild(taskChild);
                    }
                    case "SUCCEEDED" -> {
                        isTerminal = true;
                        // Update status of taskChild.
                        taskChild.setStatus(TransferTaskStatus.COMPLETED);
                        taskChild.setAssignedTo(null);
                        taskChild.setEndTime(Instant.now());
                        taskChild = dao.updateTransferTaskChild(taskChild);
                    }
                    default -> {
                        msg = LibUtils.getMsg("FILES_TXFR_ASYNCH_BAD_STATUS", taskChild.getTenantId(), taskChild.getUsername(),
                                taskChild.getId(), taskChild.getTag(), taskChild.getUuid(), externalTaskId,
                                externalTaskStatus, iteration);
                        log.error(msg);
                        throw new ServiceException(msg);
                    }
                }
                if (isTerminal) break;
                iteration++;
            }
        } catch (DAOException ex) {
            msg = LibUtils.getMsg("FILES_TXFR_SVC_ERR1", taskChild.getTenantId(), taskChild.getUsername(),
                    "ChildStepTwoC", taskChild.getId(), taskChild.getTag(), taskChild.getUuid(), ex.getMessage());
            log.error(msg, ex);
            throw new ServiceException(msg, ex);
        }
        msg = LibUtils.getMsg("FILES_TXFR_CHILD_ASYNCH_END", taskChild.getTenantId(), taskChild.getUsername(),
                taskChild.getId(), taskChild.getTag(), taskChild.getUuid(), externalTaskId,
                srcUri.getSystemId(), srcRelPath, dstUri.getSystemId(), dstRelPath);
        log.trace(msg);
    }
}<|MERGE_RESOLUTION|>--- conflicted
+++ resolved
@@ -755,15 +755,11 @@
                 throw new RuntimeException(msg, ex);
             }
         } catch (CancellationException ex) {
-<<<<<<< HEAD
-            return cancelTransferChild(taskChild);
+            return cancelTransferChild(taskChild, srcSharedCtxGrantor);
         } catch (WritePendingException ex) {
             throw new IOException("WritePendingException error", ex);
         } catch (RuntimeException ex) {
             throw new IOException("WritePendingException error", ex);
-=======
-            return cancelTransferChild(taskChild, srcSharedCtxGrantor);
->>>>>>> a06b1545
         } finally {
             try {
                 channel.close();
