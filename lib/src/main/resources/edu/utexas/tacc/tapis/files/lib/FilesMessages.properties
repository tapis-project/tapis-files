--- conflicted
+++ resolved
@@ -150,10 +150,7 @@
 FILES_TXFR_CONNECTION_FAILED=FILES_TXFR_CONNECTION_FAILED Connection to reactor queue failed.
 # <no params>
 FILES_TXFR_CONNECTION_SUCCEEDED=FILES_TXFR_CONNECTION_SUCCEEDED Connection to reactor queue succeeded.
-<<<<<<< HEAD
-=======
-
->>>>>>> 78dc7064
+
 # 0 = jwtTenant, 1 = jwtUser, 2 = oboTenant, 3 = oboUser, 4 = transfer tag, 5 = number of elements
 FILES_TXFR_PERSIST_TASK=FILES_TXFR_PERSIST_TASK Persisting task to DB. jwtTenant: {0} jwtUserId: {1} OboTenant: {2} OboUser: {3} TxfrTag: {4} ElementCount: {5}
 # 0 = task id, 1 = tag, 2 = child count, 3 = message
