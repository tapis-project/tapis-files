##########################################################################################
# Log messages for Files Service
##########################################################################################

# 0 = jwtTenant, 1 = jwtUser, 2 = oboTenant, 3 = oboUser, 4 = system, 5 = path, 6 = sharedCtxGrantor
FILES_OP_MKDIR=FILES_OP_MKDIR jwtTenant: {0} jwtUserId: {1} OboTenant: {2} OboUser: {3} System: {4} Path: {5} SharedCtxGrantor: {6}
# 0 = oboTenant, 1 = oboUser, 2 = operation 3 = systemId
FILES_ERR_EMPTY_PATH=FILES_ERR_EMPTY_PATH Illegal operation on empty path. OboTenant: {0} OboUser: {1} Operation: {2} System: {3}
# 0 = oboTenant, 1 = oboUser, 2 = operation 3 = systemId
FILES_ERR_SLASH_PATH=FILES_ERR_SLASH_PATH Illegal operation on root path '/'. OboTenant: {0} OboUser: {1} Operation: {2} System: {3}
# 0 = oboTenant, 1 = oboUser, 2 = systemId, 3 = path
FILES_ERR_UPLOAD_DIR=FILES_ERR_UPLOAD_DIR Attempt to upload to path which is already a directory. OboTenant: {0} OboUser: {1} System: {2} Path: {3}

# 0 = oboTenant, 1 = oboUser, 2 = systemId, 3 = relativePath
FILES_PATH_NOT_FOUND=FILES_PATH_NOT_FOUND Path not found. OboTenant: {0} OboUser: {1} System: {2} Relative path: {3}
# 0 = oboTenant, 1 = oboUser, 2 = systemId, 3 = relativePath
FILES_SRC_DST_SAME=FILES_SRC_DST_SAME Cannot copy/move a path to itself. OboTenant: {0} OboUser: {1} System: {2} Relative path: {3}

# ======================================
# IRODS
# ======================================
# 0 = tenant, 1 = OboUserId, 2 = oboTenant, 3 = oboUser, 4 = systemId
FILES_IRODS_ERROR=FILES_IRODS_ERROR Irods error. Tenant: {0} ApiUserId: {1} OboTenant: {2} OboUser: {3} System: {4}
#
FILES_IRODS_SESSION_ERROR=FILES_IRODS_SESSION_ERROR: Error creating client?
#
FILES_IRODS_FILE_NOT_FOUND_ERROR=FILES_IRODS_FILE_NOT_FOUND: File/folder not found. System: {0} Tenant: {1} Username: {2} Path: {3}
#
FILES_IRODS_MAX_BYTES_ERROR=FILES_IRODS_MAX_BYTES_ERROR: Max number of bytes returned must be less than {0}
#
FILES_IRODS_MOVE_ERROR_DEST_EXISTS=Error moving file/folder. Destination already exists. Tenant: {0} OboUser: {1} Path: {2}
# 0 = OboTenant, 1 = OboUserId, 2 = systemId, 3 = absolute path
FILES_IRODS_PATH_NOT_FOUND=FILES_IRODS_PATH_NOT_FOUND Path not found. OboTenant: {0} OboUser: {1} System: {2} Absolute path: {3}
# 0 = oboTenant, 1 = oboUser, 2 = systemId, 3 = bucket, 4 = error
FILES_CLIENT_IRODS_ERR=FILES_CLIENT_IRODS_ERR Could not create client for IRODS system. OboTenant: {0} OboUser: {1} System: {2} Host: {3} Error: {4}

# 0 = tenant, 1 = ApiUserId, 2 = oboTenant, 3 = oboUser, 4 = systemId
FILES_SYS_NOTFOUND=FILES_SYS_NOTFOUND System not found. Tenant: {0} ApiUserId: {1} OboTenant: {2} OboUser: {3} System: {4}
# 0 = tenant, 1 = ApiUserId, 2 = oboTenant, 3 = oboUser, 4 = systemId
FILES_SYS_NOTENABLED=FILES_SYS_NOTENABLED System not currently available. Tenant: {0} ApiUserId: {1} OboTenant: {2} OboUser: {3} System: {4}
# 0 = jwtTenant, 1 = jwtUser, 2 = oboTenant, 3 = oboUser, 4 = operation 5 = systemId 6 = error
FILES_SYSOPS_ERR=FILES_SYSOPS_ERR Error during Systems operation. jwtTenant: {0} jwtUserId: {1} OboTenant: {2} OboUser: {3} Operation: {4} System: {5} Error: {6}
# 0 = jwtTenant, 1 = jwtUser, 2 = oboTenant, 3 = oboUser, 4 = Operation 5 = systemId 6 = duration
FILES_DURATION=FILES_DURATION Operation duration. jwtTenant: {0} jwtUserId: {1} OboTenant: {2} OboUser: {3} Operation: {4} System: {5} Duration: {6} milliseconds
# 0 = tenant, 1 = systemId, 2 = user
FILES_OPS_NOT_AUTH=FILES_OPS_NOT_AUTH User not authorized for system. Tenant: {0} System: {1} User: {2}
# 0 = tenant, 1 = ApiUserId, 2 = oboTenant, 3 = oboUser, 4 = operation 5 = systemId 6= path, 7 = error
FILES_OPS_ERR=FILES_OPS_ERR Operations error. Tenant: {0} ApiUserId: {1} OboTenant: {2} OboUser: {3} Operation: {4} System: {5} Path: {6} Error: {7}
# 0 = tenant, 1 = ApiUserId, 2 = oboTenant, 3 = oboUser, 4 = systemId, 5 = path,  6 = error
FILES_CONT_ERR=FILES_CONT_ERR GetContents error. Tenant: {0} ApiUserId: {1} OboTenant: {2} OboUser: {3} System: {4} Path: {5} Error: {6}
# 0 = tenant, 1 = ApiUserId, 2 = oboTenant, 3 = oboUser, 4 = systemId, 5 = path
FILES_CONT_NO_FILEINFO=FILES_CONT_NO_FILEINFO Unable to get FileInfo for path. Tenant: {0} ApiUserId: {1} OboTenant: {2} OboUser: {3} System: {4} Path: {5}
# 0 = tenant, 1 = ApiUserId, 2 = oboTenant, 3 = oboUser, 4 = systemId, 5 = path
FILES_CONT_DIR_NOZIP=FILES_CONT_DIR_NOZIP Must use zip when downloading a directory. Tenant: {0} ApiUserId: {1} OboTenant: {2} OboUser: {3} System: {4} Path: {5}
# 0 = tenant, 1 = ApiUserId, 2 = oboTenant, 3 = oboUser, 4 = systemId, 5 = rootDir, 6 = path
FILES_CONT_NOZIP=FILES_CONT_NOZIP GetContents not allowed when rootDir+path includes all files. Tenant: {0} ApiUserId: {1} OboTenant: {2} OboUser: {3} System: {4} rootDir: {5} Path: {6}
# 0 = tenant, 1 = ApiUserId, 2 = oboTenant, 3 = oboUser, 4 = systemId
FILES_PERM_NOT_AUTH=FILES_PERM_NOT_AUTH User not authorized to modify permissions for system. Tenant: {0} ApiUserId: {1} OboTenant: {2} OboUser: {3} System: {4}
# 0 = jwtTenant, 1 = jwtUser, 2 = oboTenant, 3 = oboUser, 4 = operation 5 = systemId 6 = error
FILES_PERM_ERR=FILES_PERM_ERR Permissions error. jwtTenant: {0} jwtUserId: {1} OboTenant: {2} OboUser: {3} Operation: {4} System: {5} Error: {6}

# ======================================
# Authorization
# ======================================
# 0 = Tenant, 1 = User, 2 = system id, 3 = path, 4 = permission requested
FILES_NOT_AUTHORIZED=FILES_NOT_AUTHORIZED. Tenant: {0} OboUserId: {1} SystemId: {2} Path: {3} Permission: {4}
# 0 = jwtTenant, 1 = jwtUser, 2 = oboTenant, 3 = oboUser, 4 = system, 5 = path, 6 = impersonationId
FILES_AUTH_IMPERSONATE=FILES_AUTH_IMPERSONATE Authorization granted for impersonating a Tapis user. jwtTenant: {0} jwtUserId: {1} OboTenant: {2} OboUser: {3} System: {4} Path: {5} ImpersonationId: {6}
# 0 = jwtTenant, 1 = jwtUser, 2 = oboTenant, 3 = oboUser, 4 = txfrTask, 5 = impersonationId
FILES_AUTH_IMPERSONATE_TXFR=FILES_AUTH_IMPERSONATE_TXFR Authorization granted for impersonating a Tapis user. jwtTenant: {0} jwtUserId: {1} OboTenant: {2} OboUser: {3} TransferTask: {4} ImpersonationId: {5}
# 0 = jwtTenant, 1 = jwtUser, 2 = oboTenant, 3 = oboUser, 4 = system, 5 = path, 6 = impersonationId
FILES_UNAUTH_IMPERSONATE=FILES_UNAUTH_IMPERSONATE Authorization denied. Only authorized services may impersonate a Tapis user. jwtTenant: {0} jwtUserId: {1} OboTenant: {2} OboUser: {3} System: {4} Path: {5} ImpersonationId: {6}
# 0 = jwtTenant, 1 = jwtUser, 2 = oboTenant, 3 = oboUser, 4 = txfrTask, 5 = impersonationId
FILES_UNAUTH_IMPERSONATE_TXFR=FILES_UNAUTH_IMPERSONATE_TXFR Authorization denied. Only authorized services may impersonate a Tapis user. jwtTenant: {0} jwtUserId: {1} OboTenant: {2} OboUser: {3} TransferTask: {4} ImpersonationId: {5}
# 0 = jwtTenant, 1 = jwtUser, 2 = oboTenant, 3 = oboUser, 4 = operation, 5 = system, 6 = path, 7 = share grantor
FILES_AUTH_SHAREDCTX=FILES_AUTH_SHAREDCTX Authorization bypassed using sharedCtxGrantor. jwtTenant: {0} jwtUserId: {1} OboTenant: {2} OboUser: {3} Operation: {4} System: {5} Path: {6} Share Grantor: {7}
# 0 = jwtTenant, 1 = jwtUser, 2 = oboTenant, 3 = oboUser, 4 = operation, 5 = system, 6 = path, 7 = share grantor
FILES_UNAUTH_SHAREDCTX=FILES_UNAUTH_SHAREDCTX Authorization denied. Only authorized services may set sharedCtxGrantor. jwtTenant: {0} jwtUserId: {1} OboTenant: {2} OboUser: {3} Operation: {4} System: {5} Path: {6} Share Grantor: {7}

# 0 = jwtTenant, 1 = jwtUser, 2 = oboTenant, 3 = oboUser, 4 = txfr tag, 5 = srcSys, 6 = path, 7 = share grantor
FILES_AUTH_SHAREDCTX_SRC_TXFR=FILES_AUTH_SHAREDCTX_SRC_TXFR Share allowed during createTxfr. jwtTenant: {0} jwtUserId: {1} OboTenant: {2} OboUser: {3} TxfrTag: {4} Source System: {5} Path: {6} Share Grantor: {7}
# 0 = jwtTenant, 1 = jwtUser, 2 = oboTenant, 3 = oboUser, 4 = txfr tag, 5 = srcSys, 6 = path, 7 = share grantor
FILES_AUTH_SHAREDCTX_DST_TXFR=FILES_AUTH_SHAREDCTX_DST_TXFR Share allowed during createTxfr. jwtTenant: {0} jwtUserId: {1} OboTenant: {2} OboUser: {3} TxfrTag: {4} Dest System: {5} Path: {6} Share Grantor: {7}
# 0 = jwtTenant, 1 = jwtUser, 2 = oboTenant, 3 = oboUser, 4 = txfr tag
FILES_UNAUTH_SHAREDCTX_TXFR=FILES_UNAUTH_SHAREDCTX_TXFR Share authorization denied during createTxfr. Only authorized services may set sharedCtxGrantor jwtTenant: {0} jwtUserId: {1} OboTenant: {2} OboUser: {3} TxfrTag: {4} Source System: {5} Path: {6} Grantor: {7} Destination System: {8} Path: {9} Grantor: {10}

# 0 = jwtTenant, 1 = jwtUser, 2 = oboTenant, 3 = oboUser, 4 = systemId, 5 = username, 6 = path
FILES_AUTH_SHARE_CHECK=FILES_AUTH_SHARE_CHECK Checking for share on path. jwtTenant: {0} jwtUserId: {1} OboTenant: {2} OboUser: {3} System: {4} User: {5} Path: {6}
# 0 = jwtTenant, 1 = jwtUser, 2 = oboTenant, 3 = oboUser, 4 = systemId, 5 = username, 6 = path, 7 = isPublic, 8 = isPublicPath
FILES_AUTH_SHARE_CHECK_PUB=FILES_AUTH_SHARE_CHECK_PUB Public share check result. jwtTenant: {0} jwtUserId: {1} OboTenant: {2} OboUser: {3} System: {4} User: {5} Path: {6} isPublic: {7} isPublicParentPath: {8}
# 0 = jwtTenant, 1 = jwtUser, 2 = oboTenant, 3 = oboUser, 4 = systemId, 5 = username, 6 = path, 7 = isShared, 8 = parentPath
FILES_AUTH_SHARE_CHECK_USR=FILES_AUTH_SHARE_CHECK_USR Path share check result. jwtTenant: {0} jwtUserId: {1} OboTenant: {2} OboUser: {3} System: {4} User: {5} Path: {6} isShared: {7} isSharedParentPath: {8}

# 0 = tenant, 1 = user, 2 = operation, 3 = system, 4 = path, 5 = share grantor
FILES_AUTH_SHAREDCTX2=FILES_AUTH_SHAREDCTX2 NativeLinuxOp authorization bypassed using sharedCtxGrantor. Tenant: {0} User: {1} Operation: {2} System: {3} Path: {4} Share Grantor: {5}

# ======================================
# Transfers
# ======================================
# 0 = jwtTenant, 1 = jwtUser, 2 = oboTenant, 3 = oboUser, 4 = transfer tag, 5 = number of elements
FILES_TXFR_PERSIST_TASK=FILES_TXFR_PERSIST_TASK Persisting task to DB. jwtTenant: {0} jwtUserId: {1} OboTenant: {2} OboUser: {3} TxfrTag: {4} ElementCount: {5}
# 0 = task id, 1 = tag, 2 = child count, 3 = message
FILES_TXFR_PARENT_PUBLISHED=FILES_TXFR_PARENT_PUBLISHED Parent task sent to reactor queue. TaskId: {0} Tag: {1} ChildCount: {2} Message: {3}

# 0 = tenant, 1 = ApiUserId, 2 = oboTenant, 3 = oboUser, 4 = taskUUID
FILES_TXFR_NOT_AUTH=FILES_TXFR_NOT_AUTH User not authorized to access transfer task. Tenant: {0} ApiUserId: {1} OboTenant: {2} OboUser: {3} TaskUUID: {4}
# 0 = tenant, 1 = ApiUserId, 2 = oboTenant, 3 = oboUser, 4 = taskUUID
FILES_TXFR_NOT_FOUND=FILES_TXFR_NOT_FOUND Transfer task not found. Tenant: {0} ApiUserId: {1} OboTenant: {2} OboUser: {3} TaskUUID: {4}
# 0 = tenant, 1 = ApiUserId, 2 = oboTenant, 3 = oboUser, 4 = operation 5 = error
FILES_TXFR_ERR=FILES_TXFR_ERR Transfers error. Tenant: {0} ApiUserId: {1} OboTenant: {2} OboUser: {3} Operation: {4} Error: {5}
# 0 = tenant, 1 = UserId, 2 = TaskId, 3 = TaskUUID, 4 = systemId
FILES_TXFR_SYS_NOTENABLED=FILES_TXFR_SYS_NOTENABLED System not currently available. Tenant: {0} UserId: {1} TaskId: {2} TaskUUID: {3} System: {4} Tag: {5}
# 0 = tenant, 1 = ApiUserId, 2 = oboTenant, 3 = oboUser, 4 = operation, 5 = tag
FILES_TXFR_SVC_NO_ELEMENTS=FILES_TXFR_SVC_NO_ELEMENTS Transfer request must contain at least one element. Tenant: {0} ApiUserId: {1} OboTenant: {2} OboUser: {3} Operation: {4} Tag: {5}
# 0 = tenant name, 1 = ApiUserId, 2 = oboTenant, 3 = oboUser, 4 = Transfer tag
FILES_TXFR_ERRORLIST=FILES_TXFR_ERRORLIST Unable to create TransferTask due to the following errors. Tenant: {0} ApiUserId: {1} OboTenant: {2} OboUser: {3} TransferTag: {4}

# Note that next set of messages do not include user or other info because messages will be collected into a list
# 0 = system id
FILES_TXFR_SYS_MISSING=FILES_TXFR_SYS_MISSING Unable to fetch system. SystemId: {0}
# 0 = system id
FILES_TXFR_SYS_DISABLED=FILES_TXFR_SYS_DISABLED System is disabled. SystemId: {0}
# 0 = srcURI, 1 = dstURI
FILES_TXFR_GLOBUS_NOTSUPPORTED=FILES_TXFR_GLOBUS_NOTSUPPORTED One system was of type GLOBUS and the other was not. Only GLOBUS to GLOBUS supported. SrcURI: {0} DstURI: {1} Tag: {2}
# 0 = srcURI, 1 = dstURI
FILES_TXFR_DST_NOTSUPPORTED=FILES_TXFR_DST_HTTP_NOTSUPPORTED Destination system must use tapis:// protocol. SrcURI: {0} DstURI: {1} Tag: {2}

# 0 = Tenant, 1 = User, 2 = operation, 3 = id, 4 = tag, 5 = uuid, 6 = error
FILES_TXFR_DAO_ERR1=FILES_TXFR_DAO_ERR1 Tenant: {0} User: {1} Operation: {2} ID: {3} Tag: {4} UUID: {5} Error: {6}
# 0 = operation, 1 = ID/UUID, 2 = error
FILES_TXFR_DAO_ERR2=FILES_TXFR_DAO_ERR2 Operation: {0} ID/UUID: {1} Error: {2}
# 0 = Tenant, 1 = User, 2 = operation, 3 = error
FILES_TXFR_DAO_ERR3=FILES_TXFR_DAO_ERR3 Tenant: {0} User: {1} Operation: {2} Error: {3}
# 0 = Tenant, 1 = User, 2 = operation, 3 = id, 4 = uuid, 5 = error
FILES_TXFR_DAO_ERR4=FILES_TXFR_DAO_ERR4 Tenant: {0} User: {1} Operation: {2} ID: {3} UUID: {4} Error: {5}
# 0 = Tenant, 1 = User, 2 = operation, 3 = id, 4 = uuid, 5 = error
FILES_TXFR_DAO_ERR5=FILES_TXFR_DAO_ERR5 Error removing all tasks for a user. Tenant: {0} User: {1} Error: {2}

# 0 = Tenant, 1 = User, 2 = operation, 3 = top task id, 4 = parent id, 5 = parent status, 6 = parent uuid, 7 = tag
FILES_TXFR_PARENT_TERM=FILES_TXFR_PARENT_TERM Detected parent in terminal state. Returning. Tenant: {0} User: {1} Operation: {2} Top task id: {3} Parent task id: {4} Parent status: {5} UUID: {6} Tag: {7}
# 0 = Tenant, 1 = User, 2 = operation, 3 = top task id, 4 = top task status, 5 = parent id, 6 = parent status, 7 = parent uuid, 8 = tag
FILES_TXFR_TOP_TASK_TERM=FILES_TXFR_TOP_TASK_TERM Detected top task in terminal state. Returning. Tenant: {0} User: {1} Operation: {2} Top task id: {3} Top task stauts: {4} Parent task id: {5} Parent status: {6} UUID: {7} Tag: {8}
# 0 = Tenant, 1 = User, 2 = operation, 3 = parent id, 4 = uuid
FILES_TXFR_SVC_PERM=FILES_TXFR_SVC_PERM Permission denied. Tenant: {0} User: {1} Operation: {2} Parent Task Id: {3} UUID: {4} Tag: {5}
# 0 = Tenant, 1 = User, 2 = operation, 3 = task id, 4 = parent id, 5 = parent uuid, 6 = tag
FILES_TXFR_TASK_START=FILES_TXFR_TASK_START Updating top level task start time and setting status to IN_PROGRESS. Tenant: {0} User: {1} Operation: {2} Task Id: {3} Parent Task Id: {4} UUID: {5} Tag: {6}
# 0 = Tenant, 1 = User, 2 = operation, 3 = parent id, 4 = parent uuid
FILES_TXFR_PARENT_START=FILES_TXFR_PARENT_START Updating parent start time and setting status to IN_PROGRESS. Tenant: {0} User: {1} Operation: {2} Parent Task Id: {3} UUID: {4} Tag: {5}
# 0 = Tenant, 1 = User, 2 = operation, 3 = parent id, 4 = parent uuid, 5 = total bytes
FILES_TXFR_PARENT_STAGE=FILES_TXFR_PARENT_STAGE Updating parent total bytes and setting status to STAGED. Tenant: {0} User: {1} Operation: {2} Parent Task Id: {3} UUID: {4} Total bytes: {5} Tag: {6}
# 0 = Tenant, 1 = User, 2 = operation, 3 = parent id, 4 = parent uuid, 5 = Source system, 6 = file path
FILES_TXFR_LSR1=FILES_TXFR_LSR1 Start recursive listing of path on source system. Tenant: {0} User: {1} Operation: {2} Parent Task Id: {3} UUID: {4} Source system: {5} Source path: {6} Tag: {7}
# 0 = Tenant, 1 = User, 2 = operation, 3 = parent id, 4 = parent uuid, 5 = Source system, 6 = file path
FILES_TXFR_LSR2=FILES_TXFR_LSR2 Completed recursive listing of path on source system. Tenant: {0} User: {1} Operation: {2} Parent Task Id: {3} UUID: {4} Source system: {5} Source path: {6} File count: {7} Tag: {8}
# 0 = Tenant, 1 = User, 2 = operation, 3 = parent id, 4 = parent uuid, 5 = file
FILES_TXFR_ADD_CHILD1=FILES_TXFR_ADD_CHILD1 Adding child task for file. Tenant: {0} User: {1} Operation: {2} Parent Task Id: {3} UUID: {4} File: {5} Tag: {6}
# 0 = Tenant, 1 = User, 2 = operation, 3 = parent id, 4 = parent uuid, 5 = file
FILES_TXFR_ADD_CHILD2=FILES_TXFR_ADD_CHILD2 Added child task. Tenant: {0} User: {1} Operation: {2} Parent Task Id: {3} UUID: {4} Child: {5} Tag: {6}
# 0 = Tenant, 1 = User, 2 = operation, 3 = parent id, 4 = parent uuid, 5 = source system, 6 = source path, 7 = dest sys, 8 = dest path
FILES_TXFR_SKIP_DIR=FILES_TXFR_SKIP_DIR Skip. Destination is S3 and source path is a directory. Tenant: {0} User: {1} Operation: {2} Parent Task Id: {3} UUID: {4} Source system: {5} Source path: {6} Destination system: {7} Destination path: {8} Tag: {9}
# 0 = top task id, 1 = top task uuid
FILES_TXFR_TASK_COMPLETE1=FILES_TXFR_TASK_COMPLETE1 Updating top level task to COMPLETED upon parent task completion. Top task id: {0} Top task UUID: {1} Tag: {2}
# 0 = top task id, 1 = top task uuid
FILES_TXFR_TASK_COMPLETE2=FILES_TXFR_TASK_COMPLETE2 Updating top level task to COMPLETED upon child task completion. Top task id: {0} Top task UUID: {1} Tag: {2}
# 0 = top task id, 1 = top task uuid, 2 = parent task id, 3 = parent task uuid
FILES_TXFR_PARENT_TASK_COMPLETE=FILES_TXFR_PARENT_TASK_COMPLETE Updating parent task to COMPLETED upon child task completion. Top task id: {0} Top task UUID: {1} Parent task id: {2} Parent task UUID: {3} Tag: {4}

# 0 = Tenant, 1 = User, 2 = operation, 3 = id, 4 = uuid, 5 = path
FILES_TXFR_CHILD_PATH_NOTFOUND=FILES_TXFR_CHILD_NOTFOUND Source path not found. Tenant: {0} User: {1} Operation: {2} ID: {3} UUID: {4} Path: {5} Tag: {6}
# 0 = Tenant, 1 = User, 2 = operation, 3 = id, 4 = tag, 5 = uuid, 6 = error
FILES_TXFR_SVC_ERR1=FILES_TXFR_SVC_ERR1 Tenant: {0} User: {1} Operation: {2} ID: {3} Tag: {4} UUID: {5} Error: {6}
# 0 = Tenant, 1 = User, 2 = operation, 3 = uuid, 4 = error
FILES_TXFR_SVC_ERR2=FILES_TXFR_SVC_ERR2 Tenant: {0} User: {1} Operation: {2} UUID: {3} Error: {4}
# 0 = Tenant, 1 = User, 2 = operation, 3 = uuid, 4 = error
FILES_TXFR_SVC_ERR3=FILES_TXFR_SVC_ERR3 Tenant: {0} User: {1} Operation: {2} UUID: {3} Error: {4}
# 0 = Tenant, 1 = User, 2 = operation, 3 = id, 4 = error
FILES_TXFR_SVC_ERR4=FILES_TXFR_SVC_ERR4 Tenant: {0} User: {1} Operation: {2} ID: {3} Error: {4}
# 0 = Tenant, 1 = User, 2 = operation, 3 = error
FILES_TXFR_SVC_ERR5=FILES_TXFR_SVC_ERR5 Tenant: {0} User: {1} Operation: {2} Error: {3}
# 0 = tenant, 1 = ApiUserId, 2 = oboTenant, 3 = oboUser, 4 = operation, 5 = tag, 6 = error
FILES_TXFR_SVC_ERR6=FILES_TXFR_SVC_ERR6 Tenant: {0} ApiUserId: {1} OboTenant: {2} OboUser: {3} Operation: {4} Tag: {5} Error: {6}
# 0 = Parent task
FILES_TXFR_SVC_ERR7A=FILES_TXFR_SVC_ERR7A ERROR. Parent task failed!  Parent task: {0} Exception: {1}
# 0 = top task id, 1 = tag, 2 = top task uuid, 3 = parent id, 4 = parent uuid
FILES_TXFR_SVC_ERR7C=FILES_TXFR_SVC_ERR7C. Updating top level task to FAILED due to parent task failure. Top task id: {0} Tag: {1} Top task UUID: {2} Parent task id: {3} Parent task UUID: {4}
# 0 = Child task
FILES_TXFR_SVC_ERR10=FILES_TXFR_SVC_ERR10 ERROR. Child task failed!  Child task: {0}
# 0 = error
FILES_TXFR_SVC_ERR11=FILES_TXFR_SVC_ERR11 Something terribly wrong, groupByTenant failed. Error: {0}
# 0 = error
FILES_TXFR_SVC_ERR12=FILES_TXFR_SVC_ERR12 Something terribly wrong, groupByParentTask failed. Error: {0}
# 0 = top task id, 1 = tag, 2 = top task uuid, 3 = parent id, 4 = parent uuid, 5 = child id, 6 = child uuid
FILES_TXFR_SVC_ERR13=FILES_TXFR_SVC_ERR13 ERROR. Updating top level task to FAILED due to child task failure. Top task id: {0} Tag: {1} Top task UUID: {2} Parent task id: {3} Parent task UUID: {4} Child task id: {5} Child task UUID: {6}
# 0 = parent id, 1 = tag, 2 = parent uuid, 3 = child id, 4 = child uuid, 5 = parent task status
FILES_TXFR_SVC_ERR14=FILES_TXFR_SVC_ERR14 ERROR. Updating parent task to a failed status due to child task failure. Parent task id: {0} Tag: {1} Parent task UUID: {2} Child task id: {3} Child task UUID: {4} Parent task status: {4}

# 0 = operation, 1 = ID/UUID
FILES_TXFR_SVC_NOT_FOUND=FILES_TXFR_SVC_NOT_FOUND Task not found. Operation: {0} ID/UUID: {1}

FILES_TXFR_SVC_ERR_PUBLISH_MESSAGE=FILES_TXFR_SVC_ERR_PUBLISH_MESSAGE Could not publish message

# 0 = Tenant, 1 = User, 2 = id, 3 = uuid, 4 = path
FILES_TXFR_SVC_SRCPATH_NOTFOUND=FILES_TXFR_SVC_SRCPATH_NOTFOUND Source path for transfer not found. Tenant: {0} User: {1} ParentId: {2} ParentUUID: {3} Path: {4} Tag: {5}

# 0 = range
FILES_RANGE1=FILES_RANGE1 Invalid range, min > max. Range provided: {0}
# 0 = range
FILES_RANGE2=FILES_RANGE2 Invalid range, must be in the format of range=min,max. Range provided: {0}

# Service/Client messages
# 0 = tenant, 1 = ApiUserId, 2 = oboTenant, 3 = oboUser, 4 = operation 5 = systemId 6 = path 7 = error
FILES_OPSCR_ERR=FILES_OPSC_ERR Operations error. Tenant: {0} ApiUserId: {1} OboTenant: {2} OboUser: {3} Operation: {4} System: {5} Path: {6} Error: {7}
# 0 = oboTenant, 1 = oboUser, 2 = operation 3 = systemId 4 = path 5 = error
FILES_OPSC_ERR=FILES_OPSC_ERR Operations error. OboTenant: {0} OboUser: {1} Operation: {2} System: {3} Path: {4} Error: {5}
# 0 = oboTenant, 1 = oboUser, 2 = system type 3 = operation 4 = systemId 5 = path
FILES_OPSC_UNSUPPORTED=FILES_OPS_UNSUPPORTED Operation not supported for system type. OboTenant: {0} OboUser: {1} System Type: {2} Operation: {3} System: {4} Path: {5}
# 0 = oboTenant, 1 = oboUser, 2 = operation 3 = systemId 4 = path 5 = error
FILES_PERMC_ERR=FILES_PERMC_ERR Permissions error. OboTenant: {0} OboUser: {1} Operation: {2} System: {3} Path: {4} Error: {5}
# 0 = oboTenant, 1 = oboUser, 2 = operation 3 = systemId 4 = path 5 = error
FILES_UTILS_CLIENT_ERR=FILES_UTILS_CLIENT_ERR Utils error. OboTenant: {0} OboUser: {1} Operation: {2} System: {3} Path: {4} Error: {5}
# 0 = oboTenant, 1 = oboUser, 2 = systemId 3 = systemType
FILES_CLIENT_PROTOCOL_INVALID=FILES_CLIENT_PROTOCOL_INVALID System type not supported. OboTenant: {0} OboUser: {1} System: {2} SystemType: {3}
# 0 = tenant, 1 = oboUser, 2 = system, 3 = user, 4 = host, 5 = count
FILES_CLIENT_RSV=FILES_CLIENT_RSV Reserved client connection. Tenant: {0} OboUserId: {1} System: {2} EffectiveUser: {3} Host: {4} ReservationCount: {5}
# 0 = tenant, 1 = oboUser, 2 = system, 3 = user, 4 = host, 5 = count
FILES_CLIENT_REL=FILES_CLIENT_REL Released client connection. Tenant: {0} OboUserId: {1} System: {2} EffectiveUser: {3} Host: {4} ReservationCount: {5}
# 0 = tenant, 1 = system, 2 = effectiveUser
FILES_CLIENT_CONN_STALE=FILES_CLIENT_CONN_STALE Expired SSH connection from cache for Tenant: {0} System: {1} EffectiveUser: {2}

# 0 = cache type, 1 = tenantId, 2 = systemId, 3 = username 4 = Error
FILES_CACHE_ERR=FILES_CACHE_ERR Could not retrieve system. Cache type: {0} Tenant: {1} System: {2} Username: {3} Error: {4}
# 0 = tenantId, 1 = systemId, 2 = tapisUser, 3 = impersonationId, 4 = sharedCtxGrantor
FILES_CACHE_SYS_LOADING=FILES_CACHE_SYS_LOADING Loading cache entry for system. Tenant: {0} System: {1} TapisUser: {2} ImpersonationId: {3} SharedCtxGrantor: {4}
# 0 = tenantId, 1 = systemId, 2 = tapisUser, 3 = impersonationId, 4 = sharedCtxGrantor
FILES_CACHE_SYS_NULL=FILES_CACHE_SYS_NULL Load resulted in null for system. Tenant: {0} System: {1} TapisUser: {2} ImpersonationId: {3} SharedCtxGrantor: {4}
# 0 = tenantId, 1 = systemId, 2 = tapisUser, 3 = impersonationId, 4 = sharedCtxGrantor, 5 = default authentication method
FILES_CACHE_SYS_LOADED=FILES_CACHE_SYS_LOADED Loaded cache entry for system. Tenant: {0} System: {1} TapisUser: {2} ImpersonationId: {3} SharedCtxGrantor: {4} DefaultAuthnMethod: {5}
# 0 = tenantId, 1 = systemId, 2 = tapisUser, 3 = impersonationId, 4 = sharedCtxGrantor
FILES_CACHE_SYS_REMOVE=FILES_CACHE_SYS_REMOVE Removing cache entry for system. Tenant: {0} System: {1} TapisUser: {2} ImpersonationId: {3} SharedCtxGrantor: {4}
# 0 = tenantId, 1 = systemId, 2 = effectiveUserId
FILES_CACHE_CONN_LOADING=FILES_CACHE_CONN_LOADING Loading cache entry for ssh connection. Tenant: {0} System: {1} EffectiveUserId: {2}
# 0 = tenantId, 1 = systemId, 2 = effectiveUserId
FILES_CACHE_CONN_LOADED=FILES_CACHE_CONN_LOADED Loaded cache entry for ssh connection. Tenant: {0} System: {1} EffectiveUserId: {2}
# 0 = tenantId, 1 = systemId, 2 = effectiveUserId
FILES_CACHE_CONN_REMOVE=FILES_CACHE_CONN_REMOVE Removing cache entry for ssh connection. Tenant: {0} System: {1} EffectiveUserId: {2}
# 0 = tenantId, 1 = systemId, 2 = username, 3 = perm, 4 = path
FILES_CACHE_PERM_LOADING=FILES_CACHE_PERM_LOADING Loading cache entry for permission on a path. Tenant: {0} System: {1} User: {2} Perm: {3} Path: {4}
# 0 = tenantId, 1 = systemId, 2 = username, 3 = perm, 4 = path
FILES_CACHE_PERM_LOADED=FILES_CACHE_PERM_LOADED Loaded cache entry for permission on a path. Tenant: {0} System: {1} User: {2} Perm: {3} Path: {4}

# 0 = oboTenant, 1 = oboUser, 2 = systemId, 3 = bucket, 4 = region, 5 = host, 6 = endpoint
FILES_CLIENT_S3_BUILD=FILES_CLIENT_S3_BUILD Build S3 client for system. OboTenant: {0} OboUser: {1} System: {2} Bucket: {3} Region: {4} Host: {5} Endpoint: {6}
# 0 = oboTenant, 1 = oboUser, 2 = systemId, 3 = bucket
FILES_CLIENT_S3_BUILT=FILES_CLIENT_S3_BUILT Built S3 client for system. OboTenant: {0} OboUser: {1} System: {2} Bucket: {3}
# 0 = oboTenant, 1 = oboUser, 2 = systemId, 3 = bucket, 4 = region, 5 = host, 6 = endpoint
FILES_CLIENT_S3_EP_OVER=FILES_CLIENT_S3_EP_OVER Building S3 client. Non-AWS endpoint detected. Overriding endpoint. OboTenant: {0} OboUser: {1} System: {2} Bucket: {3} Region: {4} Host: {5} Endpoint: {6}
# 0 = oboTenant, 1 = oboUser, 2 = operation
FILES_CLIENT_HTTP_NOT_IMPL=FILES_CLIENT_HTTP_NOT_IMPL Operation not implemented for http. OboTenant: {0} OboUser: {1} Operation: {2}
# 0 = oboTenant, 1 = oboUser, 2 = SrcDstURIs, 3 = path, 4 = response
FILES_CLIENT_HTTP_ERR=FILES_CLIENT_HTTP_ERR Could not retrieve file. OboTenant: {0} OboUser: {1} SrcDstURIs: {2} Path: {3} Response: {4}
# 0 = oboTenant, 1 = oboUser, 2 = systemId, 3 = bucket, 4 = error
FILES_CLIENT_S3_ERR=FILES_CLIENT_S3_ERR Could not create client for S3 system. OboTenant: {0} OboUser: {1} System: {2} Bucket: {3} Error: {4}
# 0 = oboTenant, 1 = oboUser, 2 = systemId, 3 = bucket, 4 = path
FILES_CLIENT_S3_NOFILE=FILES_CLIENT_S3_NOFILE No such file. OboTenant: {0} OboUser: {1} System: {2} Bucket: {3} Path: {4}
# 0 = oboTenant, 1 = oboUser, 2 = operation, 3 = systemId, 4 = bucket, 5 = path, 6 = error
FILES_CLIENT_S3_OP_ERR1=FILES_CLIENT_S3_OP_ERR1 Error during operation. OboTenant: {0} OboUser: {1} Operation: {2} System: {3} Bucket: {4} Path: {5} Error: {6}
# 0 = oboTenant, 1 = oboUser, 2 = operation, 3 = systemId, 4 = bucket, 5 = srcPath, 6 = dstPath, 7 = srcKey, 8 = dstKey, 9 = error
FILES_CLIENT_S3_OP_ERR2=FILES_CLIENT_S3_OP_ERR3 Error during operation. OboTenant: {0} OboUser: {1} Operation: {2} System: {3} Bucket: {4} SrcPath: {5} DstPath: {6} SrcKey: {7} DstKey: {8} Error: {9}
# 0 = oboTenant, 1 = oboUser, 2 = operation, 3 = systemId, 4 = bucket, 5 = srcPath, 6 = dstPath, 7 = encodedSourcePath, 8 = remoteDestinationPath, 9 = error
FILES_CLIENT_S3_OP_ERR3=FILES_CLIENT_S3_OP_ERR2 Error during operation. OboTenant: {0} OboUser: {1} Operation: {2} System: {3} Bucket: {4} SrcPath: {5} DstPath: {6} EncodedSrc: {7} remoteDstPath: {8} Error: {9}
# 0 = oboTenant, 1 = oboUser, 2 = operation, 3 = systemId, 4 = bucket, 5 = path
FILES_CLIENT_S3_NO_SUPPORT=FILES_CLIENT_S3_NO_SUPPORT Operation not supported. OboTenant: {0} OboUser: {1} Operation: {2} System: {3} Bucket: {4} Path: {5}
# 0 = oboTenant, 1 = oboUser, 2 = systemId, 3 = expected class, 4 = found class
FILES_CLIENT_INVALID=FILES_CLIENT_INVALID Invalid client class. OboTenant: {0} OboUser: {1} System: {2} Expected class: {3} Found class: {4}

# 0 = oboTenant, 1 = oboUser, 2 = operation, 3 = systemId, 4 = name
FILES_CLIENT_SSH_NO_SUPPORT=FILES_CLIENT_SSH_NO_SUPPORT Operation not supported. OboTenant: {0} OboUser: {1} Operation: {2} System: {3} Name: {4}
# 0 = oboTenant, 1 = oboUser, 2 = systemId, 3 = username, 4 = host, 5 = rootDir, 6 = relativePath
FILES_CLIENT_SSH_NOT_FOUND=FILES_CLIENT_SSH_NOT_FOUND Path not found. OboTenant: {0} OboUser: {1} System: {2} EffectiveUser: {3} Host: {4} RootDir: {5} Path: {6}
# 0 = oboTenant, 1 = oboUser, 2 = systemId, 3 = username, 4 = host, 5 = path
FILES_CLIENT_SSH_NULL_PATH=FILES_CLIENT_SSH_NULL_PATH Normalized path was null. Please check that provided path is valid. OboTenant: {0} OboUser: {1} System: {2} Username: {3} Host: {4} Path: {5}
# 0 = oboTenant, 1 = oboUser, 2 = operation
FILES_CLIENT_SSH_NOT_IMPL=FILES_CLIENT_SSH_NOT_IMPL Operation not implemented for ssh. OboTenant: {0} OboUser: {1} Operation: {2}
# 0 = oboTenant, 1 = oboUser, 2 = systemId, 3 = username, 4 = host, 5 = path, 6 = permsStr
FILES_CLIENT_SSH_CHMOD_PERMS=FILES_CLIENT_SSH_CHMOD_PERMS Invalid permissions. Octal value out of range. OboTenant: {0} OboUser: {1} System: {2} EffectiveUser: {3} Host: {4} Path: {5} Perms: {6}
# 0 = oboTenant, 1 = oboUser, 2 = systemId, 3 = username, 4 = host, 5 = path, 6 = permsStr, 7 = error
FILES_CLIENT_SSH_CHMOD_ERR=FILES_CLIENT_SSH_CHMOD_ERR Invalid permissions. Not an octal number. OboTenant: {0} OboUser: {1} System: {2} EffectiveUser: {3} Host: {4} Path: {5} Perms: {6} Error: {7}
# 0 = oboTenant, 1 = oboUser, 2 = systemId, 3 = username, 4 = host, 5 = path, 6 = operation name
FILES_CLIENT_SSH_LINUXOP_NOARG=FILES_CLIENT_SSH_LINUXOP_NOARG No argument provided for operation. OboTenant: {0} OboUser: {1} System: {2} EffectiveUser: {3} Host: {4} Path: {5} Operation: {6}
# 0 = oboTenant, 1 = oboUser, 2 = systemId, 3 = username, 4 = host, 5 = path, 6 = operation name, 7 = user or group name
FILES_CLIENT_SSH_LINUXOP_USRGRP=FILES_CLIENT_SSH_LINUXOP_USRGRP Invalid user or group name. OboTenant: {0} OboUser: {1} System: {2} EffectiveUser: {3} Host: {4} Path: {5} Operation: {6} Name: {7}
# 0 = oboTenant, 1 = oboUser, 2 = systemId, 3 = username, 4 = host, 5 = path, 6 = operation, 7 = exit code 8 = stdout 9 = stderr
FILES_CLIENT_SSH_LINUXOP_ERR=FILES_CLIENT_SSH_LINUXOP_ERR Non-zero exit code. OboTenant: {0} OboUser: {1} System: {2} EffectiveUser: {3} Host: {4} Path: {5} Operation: {6} ExitCode: {7} StdOut: {8} StdError: {9} Command: {10}

# 0 = oboTenant, 1 = oboUser, 2 = systemId, 3 = username, 4 = host, 5 = error
FILES_CLIENT_SSH_CONN_ERR=FILES_CLIENT_SSH_CONN_ERR Error during SSH connect. OboTenant: {0} OboUser: {1} System: {2} EffectiveUser: {3} Host: {4} Error: {5}
# 0 = oboTenant, 1 = oboUser, 2 = systemId, 3 = username, 4 = host, 5 = error
FILES_CLIENT_SSH_CONN_ERR1=FILES_CLIENT_SSH_CONN_ERR1 Error during SSH connect. OboTenant: {0} OboUser: {1} System: {2} EffectiveUser: {3} Host: {4} Error: {5}
# 0 = oboTenant, 1 = oboUser, 2 = systemId, 3 = username, 4 = host, 5 = error
FILES_CLIENT_SSH_CONN_ERR2=FILES_CLIENT_SSH_CONN_ERR2 Error during SFTP connect. OboTenant: {0} OboUser: {1} System: {2} EffectiveUser: {3} Host: {4} Error: {5}
# 0 = oboTenant, 1 = oboUser, 2 = operation, 3 = systemId, 4 = username, 5 = host, 6 = path, 7 = error
FILES_CLIENT_SSH_OP_ERR1=FILES_CLIENT_SSH_OP_ERR1 Error during operation. OboTenant: {0} OboUser: {1} Operation: {2} System: {3} EffectiveUser: {4} Host: {5} Path: {6} Error: {7}
# 0 = oboTenant, 1 = oboUser, 2 = operation, 3 = systemId, 4 = username, 5 = host, 6 = SrcPath, 7 = DstPath, 8 = error
<<<<<<< HEAD
FILES_CLIENT_SSH_OP_ERR2=FILES_CLIENT_SSH_OP_ERR2 Error during operation. OboTenant: {0} OboUser: {1} Operation: {2} System: {3} Username: {4} Host: {5} SrcPath: {6} DstPath: {7} Error: {8}

# 0 = oboTenant, 1 = oboUser, 2 = systemId, 3 = bucket, 4 = error
FILES_CLIENT_GLOBUS_CRED_ERR=FILES_CLIENT_GLOBUS_CRED_ERR Could not create client for system. Null or empty access tokens. OboTenant: {0} OboUser: {1} System: {2}
# 0 = tenant, 1 = user, 2 = operation, 3 = systemId, 4 = endpointId, 5 = path, 6 = error
FILES_CLIENT_GLOBUS_OP_ERR=FILES_CLIENT_GLOBUS_OP_ERR Error during operation. OboTenant: {0} OboUser: {1} Operation: {2} System: {3} EndpointId: {4} Path: {5} Error: {6}
# 0 = tenant, 1 = user, 2 = operation, 3 = systemId, 4 = endpointId, 5 = srcPpath, 6 = dstPath, 7 = error
FILES_CLIENT_GLOBUS_OP_ERR2=FILES_CLIENT_GLOBUS_OP_ERR2 Error during operation. OboTenant: {0} OboUser: {1} Operation: {2} System: {3} EndpointId: {4} SrcPath: {5} DstPath: {6} Error: {7}
# 0 = tenant, 1 = user, 2 = operation, 3 = systemId, 4 = endpointId, 5 = path, 6 = count
FILES_CLIENT_GLOBUS_OP_ERR3=FILES_CLIENT_GLOBUS_OP_ERR3 Error during getFileInfo. More than 1. OboTenant: {0} OboUser: {1} Operation: {2} System: {3} EndpointId: {4} Path: {5} Count: {6}
# 0 = tenant, 1 = user, 2 = operation, 3 = systemId, 4 = endpointId, 5 = path, 6 = count
FILES_CLIENT_GLOBUS_NO_CLIENTID=FILES_CLIENT_GLOBUS_NO_CLIENTID Error during getFileInfo. More than 1. OboTenant: {0} OboUser: {1} Operation: {2} System: {3}
=======
FILES_CLIENT_SSH_OP_ERR2=FILES_CLIENT_SSH_OP_ERR2 Error during operation. OboTenant: {0} OboUser: {1} Operation: {2} System: {3} EffectiveUser: {4} Host: {5} SrcPath: {6} DstPath: {7} Error: {8}

#LibUtils.getMsg("FILES_CLIENT_SSH_MKDIR_FILE", oboTenant, oboUser, systemId, effectiveUserId, host, remotePathStr);
# 0 = oboTenant, 1 = oboUser, 2 = systemId, 3 = username, 4 = host, 5 = path
FILES_CLIENT_SSH_MKDIR_FILE=FILES_CLIENT_SSH_MKDIR_FILE Operation failed. Path exists as a file. OboTenant: {0} OboUser: {1} System: {2} EffectiveUser: {3} Host: {4} Path: {5}
# 0 = oboTenant, 1 = oboUser, 2 = systemId, 3 = username, 4 = host, 5 = path, 6 = error
FILES_CLIENT_SSH_MKDIR_ERR=FILES_CLIENT_SSH_MKDIR_ERR Operation failed. OboTenant: {0} OboUser: {1} System: {2} EffectiveUser: {3} Host: {4} Path: {5} Error: {6}
>>>>>>> d8c453cf
#
FILES_READYCHECK_TENANTS_ERRTOGGLE_CLEARED=FILES_READYCHECK_TENANTS_ERRTOGGLE_CLEARED Readycheck for tenants list OK. Turning error messages on.
FILES_READYCHECK_TENANTS_ERRTOGGLE_SET=FILES_READYCHECK_TENANTS_ERRTOGGLE_SET Readycheck for tenants list failed. Suppressing further error messages.
FILES_READYCHECK_JWT_ERRTOGGLE_CLEARED=FILES_READYCHECK_JWT_ERRTOGGLE_CLEARED Readycheck for service JWT OK. Turning error messages on.
FILES_READYCHECK_JWT_ERRTOGGLE_SET=FILES_READYCHECK_JWT_ERRTOGGLE_SET Readycheck for service JWT failed. Suppressing further error messages.
FILES_READYCHECK_DB_ERRTOGGLE_CLEARED=FILES_READYCHECK_DB_ERRTOGGLE_CLEARED Readycheck for DB OK. Turning error messages on.
FILES_READYCHECK_DB_ERRTOGGLE_SET=FILES_READYCHECK_DB_ERRTOGGLE_SET Readycheck for DB failed. Suppressing further error messages.
#
FILES_CHECKJWT_EMPTY=FILES_CHECKJWT_EMPTY Empty service JWT
FILES_CHECKJWT_EXPIRED=FILES_CHECKJWT_EXPIRED Expired service JWT
FILES_CHECKTENANTS_EMPTY=FILES_CHECKTENANTS_EMPTY Empty tenants list

# 0 = jwtTenant, 1 = jwtUser, 2 = oboTenant, 3 = oboUser, 4 = operation, 5 = system, 6 = path, 7 = norm path, 8 = error
FILES_SHARE_ERR=FILES_SHARE_ERR Error during operation. jwtTenant: {0} jwtUserId: {1} OboTenant: {2} OboUser: {3} Operation: {4} System: {5} Path: {6} Normalized path: {7} Error: {8}

# 0 = jwtTenant, 1 = jwtUser, 2 = oboTenant, 3 = oboUser, 3 = system, 4 = path, 5 = error
FILES_SHARE_GET_ERR=FILES_SHARE_GET_ERR Error checking for shares. jwtTenant: {0} jwtUserId: {1} OboTenant: {2} OboUser: {3} System: {4} Path: {5} Error: {6}<|MERGE_RESOLUTION|>--- conflicted
+++ resolved
@@ -301,8 +301,7 @@
 # 0 = oboTenant, 1 = oboUser, 2 = operation, 3 = systemId, 4 = username, 5 = host, 6 = path, 7 = error
 FILES_CLIENT_SSH_OP_ERR1=FILES_CLIENT_SSH_OP_ERR1 Error during operation. OboTenant: {0} OboUser: {1} Operation: {2} System: {3} EffectiveUser: {4} Host: {5} Path: {6} Error: {7}
 # 0 = oboTenant, 1 = oboUser, 2 = operation, 3 = systemId, 4 = username, 5 = host, 6 = SrcPath, 7 = DstPath, 8 = error
-<<<<<<< HEAD
-FILES_CLIENT_SSH_OP_ERR2=FILES_CLIENT_SSH_OP_ERR2 Error during operation. OboTenant: {0} OboUser: {1} Operation: {2} System: {3} Username: {4} Host: {5} SrcPath: {6} DstPath: {7} Error: {8}
+FILES_CLIENT_SSH_OP_ERR2=FILES_CLIENT_SSH_OP_ERR2 Error during operation. OboTenant: {0} OboUser: {1} Operation: {2} System: {3} EffectiveUser: {4} Host: {5} SrcPath: {6} DstPath: {7} Error: {8}
 
 # 0 = oboTenant, 1 = oboUser, 2 = systemId, 3 = bucket, 4 = error
 FILES_CLIENT_GLOBUS_CRED_ERR=FILES_CLIENT_GLOBUS_CRED_ERR Could not create client for system. Null or empty access tokens. OboTenant: {0} OboUser: {1} System: {2}
@@ -314,15 +313,10 @@
 FILES_CLIENT_GLOBUS_OP_ERR3=FILES_CLIENT_GLOBUS_OP_ERR3 Error during getFileInfo. More than 1. OboTenant: {0} OboUser: {1} Operation: {2} System: {3} EndpointId: {4} Path: {5} Count: {6}
 # 0 = tenant, 1 = user, 2 = operation, 3 = systemId, 4 = endpointId, 5 = path, 6 = count
 FILES_CLIENT_GLOBUS_NO_CLIENTID=FILES_CLIENT_GLOBUS_NO_CLIENTID Error during getFileInfo. More than 1. OboTenant: {0} OboUser: {1} Operation: {2} System: {3}
-=======
-FILES_CLIENT_SSH_OP_ERR2=FILES_CLIENT_SSH_OP_ERR2 Error during operation. OboTenant: {0} OboUser: {1} Operation: {2} System: {3} EffectiveUser: {4} Host: {5} SrcPath: {6} DstPath: {7} Error: {8}
-
-#LibUtils.getMsg("FILES_CLIENT_SSH_MKDIR_FILE", oboTenant, oboUser, systemId, effectiveUserId, host, remotePathStr);
 # 0 = oboTenant, 1 = oboUser, 2 = systemId, 3 = username, 4 = host, 5 = path
 FILES_CLIENT_SSH_MKDIR_FILE=FILES_CLIENT_SSH_MKDIR_FILE Operation failed. Path exists as a file. OboTenant: {0} OboUser: {1} System: {2} EffectiveUser: {3} Host: {4} Path: {5}
 # 0 = oboTenant, 1 = oboUser, 2 = systemId, 3 = username, 4 = host, 5 = path, 6 = error
 FILES_CLIENT_SSH_MKDIR_ERR=FILES_CLIENT_SSH_MKDIR_ERR Operation failed. OboTenant: {0} OboUser: {1} System: {2} EffectiveUser: {3} Host: {4} Path: {5} Error: {6}
->>>>>>> d8c453cf
 #
 FILES_READYCHECK_TENANTS_ERRTOGGLE_CLEARED=FILES_READYCHECK_TENANTS_ERRTOGGLE_CLEARED Readycheck for tenants list OK. Turning error messages on.
 FILES_READYCHECK_TENANTS_ERRTOGGLE_SET=FILES_READYCHECK_TENANTS_ERRTOGGLE_SET Readycheck for tenants list failed. Suppressing further error messages.
