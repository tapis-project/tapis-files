--- conflicted
+++ resolved
@@ -68,8 +68,7 @@
             <groupId>io.swagger.core.v3</groupId>
             <artifactId>swagger-jaxrs2</artifactId>
         </dependency>
-<<<<<<< HEAD
-        
+       
     	<dependency>
     		<groupId>com.squareup.okhttp3</groupId>
     		<artifactId>okhttp</artifactId>
@@ -89,12 +88,12 @@
         <artifactId>systems-client</artifactId>
         <version>${tapis-client-java.version}</version>
       </dependency>
-=======
+
         <dependency>
             <groupId>com.rabbitmq</groupId>
             <artifactId>amqp-client</artifactId>
         </dependency>
->>>>>>> c84eeacb
+
     </dependencies>
 
 </project>