--- conflicted
+++ resolved
@@ -158,10 +158,7 @@
           bind(new SSHConnectionCache(SSHCACHE_TIMEOUT_MINUTES, TimeUnit.MINUTES)).to(SSHConnectionCache.class);
           bind(FileOpsService.class).to(IFileOpsService.class).in(Singleton.class);
           bind(FileUtilsService.class).to(IFileUtilsService.class).in(Singleton.class);
-<<<<<<< HEAD
           bind(tenantManager).to(TenantManager.class);
-=======
->>>>>>> 30188402
           bindAsContract(FileTransfersDAO.class);
           bindAsContract(TransfersService.class);
           bindAsContract(SystemsCache.class).in(Singleton.class);
@@ -215,10 +212,6 @@
     // TODO svcImpl.initService(siteId, siteAdminTenantId, RuntimeSettings.get().getServicePassword());
     // For now initialize the service by getting the serviceContext.
     // The provide() method in ServiceContextFactory will initialize the service jwt.
-<<<<<<< HEAD
-=======
-
->>>>>>> 30188402
     ServiceContext serviceContext = locator.getService(ServiceContext.class);
 
     // Create and start the server
