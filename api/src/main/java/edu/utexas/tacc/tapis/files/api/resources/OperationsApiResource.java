package edu.utexas.tacc.tapis.files.api.resources;


import edu.utexas.tacc.tapis.files.api.models.CreateDirectoryRequest;
import edu.utexas.tacc.tapis.files.api.utils.TapisResponse;
import edu.utexas.tacc.tapis.files.lib.clients.FakeSystemsService;
import edu.utexas.tacc.tapis.files.lib.clients.IRemoteDataClient;
import edu.utexas.tacc.tapis.files.lib.clients.RemoteDataClientFactory;
import edu.utexas.tacc.tapis.files.lib.models.FileInfo;
import edu.utexas.tacc.tapis.security.client.SKClient;
//import edu.utexas.tacc.tapis.security.client.SKClient;
import edu.utexas.tacc.tapis.shared.exceptions.TapisClientException;
import edu.utexas.tacc.tapis.sharedapi.responses.results.ResultAuthorized;
import edu.utexas.tacc.tapis.sharedapi.security.AuthenticatedUser;
import edu.utexas.tacc.tapis.sharedapi.utils.TapisRestUtils;
import edu.utexas.tacc.tapis.systems.client.gen.model.TSystem;
import edu.utexas.tacc.tapis.tokens.client.TokensClient;
//import edu.utexas.tacc.tapis.tokens.client.TokensClient;
import io.swagger.v3.oas.annotations.Operation;
import io.swagger.v3.oas.annotations.Parameter;
import io.swagger.v3.oas.annotations.media.Content;
import io.swagger.v3.oas.annotations.media.Schema;
import io.swagger.v3.oas.annotations.responses.ApiResponse;
import io.swagger.v3.oas.annotations.responses.ApiResponses;

import org.apache.commons.lang3.StringUtils;
import org.glassfish.jersey.media.multipart.FormDataContentDisposition;
import org.glassfish.jersey.media.multipart.FormDataParam;
import org.slf4j.Logger;
import org.slf4j.LoggerFactory;

import javax.inject.Inject;
import javax.validation.Valid;
import javax.ws.rs.*;
import javax.ws.rs.core.Context;
import javax.ws.rs.core.MediaType;
import javax.ws.rs.core.Response;
import javax.ws.rs.core.Response.Status;
import javax.ws.rs.core.SecurityContext;
import java.io.IOException;
import java.io.InputStream;
import java.util.ArrayList;
import java.util.List;
import java.util.Optional;

@Path("/ops")
public class OperationsApiResource {

    private static final String EXAMPLE_SYSTEM_ID = "system123";
    private static final String EXAMPLE_PATH = "/folderA/folderB/";
    private static String SECURITY_KERNEL_BASE_URL = "https://dev.develop.tapis.io/v3";
    private static String TOKEN_BASE_URL = "https://dev.develop.tapis.io";
   
    private RemoteDataClientFactory clientFactory = new RemoteDataClientFactory();

    @Inject
    private FakeSystemsService systemsService;

    private Logger log = LoggerFactory.getLogger(OperationsApiResource.class);
    private static class FileListingResponse extends TapisResponse<List<FileInfo>>{}
    private static class FileStringResponse extends TapisResponse<String>{}


    @GET
    @Path("/{systemId}/{path:.+}")
    @Produces(MediaType.APPLICATION_JSON)
    @Operation(summary = "List files/objects in a storage system.", description = "List files in a bucket", tags={ "file operations" })
    @ApiResponses(value = {
            @ApiResponse(
                    responseCode = "200",
                    description = "A list of files",
                    content = @Content(schema = @Schema(implementation = FileListingResponse.class))
            )
    })
    public Response listFiles(
            @Parameter(description = "System ID",required=true, example = EXAMPLE_SYSTEM_ID) @PathParam("systemId") String systemId,
            @Parameter(description = "path relative to root of bucket/folder", example = EXAMPLE_PATH) @PathParam("path") String path,
            @Parameter(description = "pagination limit", example = "100") @QueryParam("limit") int limit,
            @Parameter(description = "pagination offset", example = "1000") @QueryParam("offset") int offset,
            @Parameter(description = "Return metadata also? This will slow down the request.") @QueryParam("meta") Boolean meta,
            @Context SecurityContext securityContext)  {
        try {

            // First do SK check on system/path or throw 403
<<<<<<< HEAD
=======
            // TODO Waiting on Security Kernel to implement isPermitted for Files
>>>>>>> c00ce91b
            AuthenticatedUser user = (AuthenticatedUser) securityContext.getUserPrincipal();
            
            SKClient skClient = new SKClient(SECURITY_KERNEL_BASE_URL,getSvcJWT());
           
            String permSpec = "files:" + user.getTenantId()+ ":*:"+ systemId + ":"+ path;
            
            
            edu.utexas.tacc.tapis.security.client.gen.model.ResultAuthorized respSk= null;
            try {
                  respSk= skClient.isPermitted(user.getName(),permSpec); 
                    
                
            } catch (TapisClientException e) {
                // TODO Auto-generated catch block
                e.printStackTrace();
            }
            
            if(respSk.getIsAuthorized()) {
                log.debug("The user "+ user.getName() + " is authorized to access " + path + " in the system " + systemId ); 
                // Fetch the system based on the systemId
                TSystem sys = systemsService.getSystemByName(systemId);
    
                // Fetch the creds
                //TODO creds in system service and in SK are being implemented. After that it will be implemented here in files
    
                IRemoteDataClient client = clientFactory.getRemoteDataClient(sys);
                client.connect();
    
                List<FileInfo> listing = client.ls(path);
                client.disconnect();
                TapisResponse<List<FileInfo>> resp = TapisResponse.createSuccessResponse("ok",listing);
                return Response.status(Status.OK).entity(resp).build();
            }
            else {
                String msg = "The user "+ user.getName() + "  is NOT AUTHORIZED to access " + path + " in the system " + systemId;
                log.debug(msg); 
                TapisResponse<List<FileInfo>> resp = TapisResponse.createErrorResponse(msg);
                return Response.status(Status.FORBIDDEN).entity(resp).build(); 
            }

        } catch (IOException e) {
            log.error("listFiles", e);
            throw new WebApplicationException("server error");
        }
    }

    @POST
    @Path("/{systemId}")
    @Consumes(MediaType.APPLICATION_JSON)
    @Produces(MediaType.APPLICATION_JSON)
    @Operation(summary = "Create a new directory", description = "Creates a new directory in the path given in the payload", tags={ "file operations" })
    @ApiResponses(value = {
            @ApiResponse(
                    responseCode = "200",
                    content = @Content(schema = @Schema(implementation = FileStringResponse.class)),
                    description = "OK")
    })
    public Response mkdir(
            @Parameter(description = "System ID",required=true) @PathParam("systemId") String systemId,
            @Valid @Parameter(required = true) CreateDirectoryRequest mkdirRequest,
            @Context SecurityContext securityContext) {
       
        // First do SK check on system/path or throw 403
        AuthenticatedUser user = (AuthenticatedUser) securityContext.getUserPrincipal();
        
        SKClient skClient = new SKClient(SECURITY_KERNEL_BASE_URL,getSvcJWT());
       
        String permSpec = "files:" + user.getTenantId()+ ":write:"+ systemId + ":"+ mkdirRequest.getPath();
        
        
        edu.utexas.tacc.tapis.security.client.gen.model.ResultAuthorized respSk= null;
        try {
              respSk= skClient.isPermitted(user.getName(),permSpec); 
                
            
        } catch (TapisClientException e) {
            // TODO Auto-generated catch block
            e.printStackTrace();
        }
        
        if(respSk.getIsAuthorized()) {
            TSystem sys = systemsService.getSystemByName(systemId);
            // Fetch the creds
            //TODO creds in system service and in SK are being implemented. After that it will be implemented here in files
            IRemoteDataClient client = null;
            try {
                client = clientFactory.getRemoteDataClient(sys);
            } catch (IOException e) {
                // TODO Auto-generated catch block
                e.printStackTrace();
            }
            log.debug("mkdir request path: " + mkdirRequest.getPath() );
            client.connect();
            try {
                client.mkdir(mkdirRequest.getPath());
            } catch (IOException e) {
               TapisResponse resp = TapisResponse.createErrorResponse("mkdir failure");
                return Response.status(Status.INTERNAL_SERVER_ERROR).entity(resp).build(); 
            }
            
            client.disconnect();

            TapisResponse<String> resp = TapisResponse.createSuccessResponse("Successfully created the directory", "Directory created!");
            return Response.ok(resp).build();
            
        }   else {
            String msg = "The user "+ user.getName() + "  is NOT AUTHORIZED to access " + mkdirRequest.getPath() + " in the system " + systemId;
            log.debug(msg); 
            TapisResponse<List<FileInfo>> resp = TapisResponse.createErrorResponse(msg);
            return Response.status(Status.FORBIDDEN).entity(resp).build(); 
        }
       
    }




    @POST
    @Path("/{systemId}/{path:.+}")
    @Consumes(MediaType.MULTIPART_FORM_DATA)
    @Operation(summary = "Upload a file", description = "The file will be added at the {path} independent of the original file name", tags={ "file operations" })
    @ApiResponses(value = {
            @ApiResponse(
                    responseCode = "200",
                    content = @Content(schema = @Schema(implementation = FileStringResponse.class)),
                    description = "OK")
    })
    public Response insert(
            @Parameter(description = "System ID",required=true) @PathParam("systemId") String systemId,
            @Parameter(description = "Path",required=true) @PathParam("path") String path,
            @FormDataParam("file") InputStream fileInputStream,
            @FormDataParam("file") FormDataContentDisposition fileNameDetail,
            @Parameter(description = "String dump of a valid JSON object to be associated with the file" ) @HeaderParam("x-meta") String xMeta,
            @Context SecurityContext securityContext) {
        try {
            //TODO: Permissions
            TSystem sys = systemsService.getSystemByName(systemId);
            // Fetch the creds
            //TODO creds in system service and in SK are being implemented. After that it will be implemented here in files
            IRemoteDataClient client = clientFactory.getRemoteDataClient(sys);

            //If file in form is null then mkdir at the path given
            if (fileInputStream == null) {
                client.mkdir(path);
            } else {
                client.connect();
                client.insert(path, fileInputStream);
            }


            TapisResponse<String> resp = TapisResponse.createSuccessResponse("ok", "ok");
            return Response.ok(resp).build();
        } catch (IOException ex) {
            log.error(ex.getMessage());
            throw new WebApplicationException();
        }
    }


    @PUT
    @Path("/{systemId}/{path:.+}")
    @Operation(summary = "Rename a file or folder", description = "Move/Rename a file in {systemID} at path {path}.", tags={ "file operations" })
    @Produces(MediaType.APPLICATION_JSON)
    @ApiResponses(value = {
            @ApiResponse(responseCode = "200",
                    description = "OK",
                    content = @Content(schema = @Schema(implementation = FileStringResponse.class))
            )
    })
    public Response rename(
            @Parameter(description = "System ID",required=true) @PathParam("systemId") String systemId,
            @Parameter(description = "File path",required=true) @PathParam("path") String path,
            @Parameter(description = "The new name of the file/folder",required=true) @QueryParam("newName") String newName,
            @Context SecurityContext securityContext) {

        try {
            // Fetch the system based on the systemId
            TSystem sys = systemsService.getSystemByName(systemId);

            // Fetch the creds
            //TODO creds in system service and in SK are being implemented. After that it will be implemented here in files

            IRemoteDataClient client = clientFactory.getRemoteDataClient(sys);
            client.connect();

            client.move(path, newName);
            TapisResponse<String> resp = TapisResponse.createSuccessResponse("ok");
            return Response.ok(resp).build();
        } catch (IOException ex) {
            log.error("rename", ex);
            throw new WebApplicationException();
        }


    }

    @DELETE
    @Path("/{systemId}/{path:.+}")
    @Operation(summary = "Delete a file or folder", description = "Delete a file in {systemID} at path {path}.", tags={ "file operations" })
    @Produces(MediaType.APPLICATION_JSON)
    @ApiResponses(value = {
            @ApiResponse(responseCode = "200",
                    description = "OK",
                    content = @Content(schema = @Schema(implementation = FileStringResponse.class))
            )
    })
    public Response delete(
            @Parameter(description = "System ID",required=true) @PathParam("systemId") String systemId,
            @Parameter(description = "File path",required=false) @PathParam("path") String path,
            @Context SecurityContext securityContext) {
        // Fetch the system based on the systemId
        try {
            TSystem sys = systemsService.getSystemByName(systemId);

            // Fetch the creds
            //TODO creds in system service and in SK are being implemented. After that it will be implemented here in files

            IRemoteDataClient client = clientFactory.getRemoteDataClient(sys);
            client.connect();

            client.delete(path);
            TapisResponse<String> resp = TapisResponse.createSuccessResponse("ok");
            return Response.ok(resp).build();
        } catch (IOException ex) {
            log.error("rename", ex);
            throw new WebApplicationException();
        }

    }
    
    /* **********************************************/
    /*             Private Methods                  */
    /***********************************************/
    String getSvcJWT(){
        // Use the tokens service to get a user token
        String tokensBaseURL = TOKEN_BASE_URL;
        var tokClient = new TokensClient(tokensBaseURL);
        String svcJWT = "";
        try {
           svcJWT = tokClient.getSvcToken("dev", "files");
        } catch (Exception e) {
            // TODO Auto-generated catch block
            e.printStackTrace();
        }
        System.out.println("Got svcJWT: " + svcJWT);
        // Basic check of JWT
        if (StringUtils.isBlank(svcJWT))
        {
          System.out.println("Token service returned invalid JWT");
          System.exit(1);
        }
        return svcJWT;
        }
    
    }

<|MERGE_RESOLUTION|>--- conflicted
+++ resolved
@@ -82,10 +82,7 @@
         try {
 
             // First do SK check on system/path or throw 403
-<<<<<<< HEAD
-=======
-            // TODO Waiting on Security Kernel to implement isPermitted for Files
->>>>>>> c00ce91b
+
             AuthenticatedUser user = (AuthenticatedUser) securityContext.getUserPrincipal();
             
             SKClient skClient = new SKClient(SECURITY_KERNEL_BASE_URL,getSvcJWT());
