--- conflicted
+++ resolved
@@ -49,6 +49,7 @@
 import javax.ws.rs.core.SecurityContext;
 import java.io.IOException;
 import java.io.InputStream;
+import java.nio.file.Paths;
 import java.time.Duration;
 import java.time.Instant;
 import java.util.List;
@@ -111,17 +112,13 @@
             String effectiveUserId = StringUtils.isEmpty(system.getEffectiveUserId()) ? user.getOboUser() : system.getEffectiveUserId();
             IRemoteDataClient client = getClientForUserAndSystem(system, effectiveUserId);
             List<FileInfo> listing = fileOpsService.ls(client, path, limit, offset);
-<<<<<<< HEAD
-            String msg = ApiUtils.getMsgAuth("FILESAPI_DURATION", user, opName, systemId, Duration.between(start, Instant.now()).toMillis());
-            log.debug(msg);
-=======
-
             //TODO: This feels like it should be in the service layer
             listing.forEach(f-> {
                 String uri = String.format("tapis://%s/%s/%s", user.getOboTenantId(), systemId, path);
                 f.setUri(uri);
             });
->>>>>>> 36312363
+          String msg = ApiUtils.getMsgAuth("FILESAPI_DURATION", user, opName, systemId, Duration.between(start, Instant.now()).toMillis());
+          log.debug(msg);
             TapisResponse<List<FileInfo>> resp = TapisResponse.createSuccessResponse("ok", listing);
             return Response.status(Status.OK).entity(resp).build();
         }
