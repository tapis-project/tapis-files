--- conflicted
+++ resolved
@@ -5,11 +5,7 @@
     <parent>
         <artifactId>tapis-files</artifactId>
         <groupId>edu.utexas.tacc.tapis</groupId>
-<<<<<<< HEAD
-        <version>1.3.3</version>
-=======
         <version>1.3.2</version>
->>>>>>> 6098d0bb
     </parent>
     <modelVersion>4.0.0</modelVersion>
 
